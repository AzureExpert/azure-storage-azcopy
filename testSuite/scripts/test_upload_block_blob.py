import json
import os
import shutil
from collections import namedtuple
from stat import *
import sys
import utility as util


# test_1kb_blob_upload verifies the 1KB blob upload by azcopy.
def test_1kb_blob_upload(use_oauth=False):
    # Creating a single File Of size 1 KB
    filename = "test1KB.txt"
    file_path = util.create_test_file(filename, 1024)

    # executing the azcopy command to upload the 1KB file.
    src = file_path
    if not use_oauth:
        dest = util.get_resource_sas(filename)
        dest_validate = dest
    else:
        dest = util.get_resource_from_oauth_container(filename)
        dest_validate = util.get_resource_from_oauth_container_validate(filename)
        
    result = util.Command("copy").add_arguments(src).add_arguments(dest). \
        add_flags("log-level", "info").add_flags("recursive", "true").execute_azcopy_copy_command()
    if not result:
        print("failed uploading 1KB file to the container")
        sys.exit(1)

    # Verifying the uploaded blob.
    # the resource local path should be the first argument for the azcopy validator.
    # the resource sas should be the second argument for azcopy validator.
    result = util.Command("testBlob").add_arguments(file_path).add_arguments(dest_validate).execute_azcopy_verify()
    if not result:
        print("test_1kb_file test failed")
    else:
        print("test_1kb_file successfully passed")


# test_63mb_blob_upload verifies the azcopy upload of 63mb blob upload.
def test_63mb_blob_upload():
    # creating file of 63mb size.
    filename = "test63Mb_blob.txt"
    file_path = util.create_test_file(filename, 8 * 1024 * 1024)

    # execute azcopy copy upload.
    dest = util.get_resource_sas(filename)
    result = util.Command("copy").add_arguments(file_path).add_arguments(dest) \
        .add_flags("log-level", "info").add_flags("block-size", "104857600").add_flags("recursive", "true"). \
        execute_azcopy_copy_command()
    if not result:
        print("failed uploading file", filename, " to the container")
        sys.exit(1)

    # Verifying the uploaded blob
    # calling the testBlob validator to verify whether blob has been successfully uploaded or not
    result = util.Command("testBlob").add_arguments(file_path).add_arguments(dest).execute_azcopy_verify()
    if not result:
        print("test_63MB_file test failed")
    else:
        print("test_63MB_file successfully passed")


# test_n_1kb_blob_upload verifies the upload of n 1kb blob to the container.
def test_n_1kb_blob_upload(number_of_files, use_oauth=False):
    # create dir dir_n_files and 1 kb files inside the dir.
    dir_name = "dir_" + str(number_of_files) + "_files"
    dir_n_files_path = util.create_test_n_files(1024, number_of_files, dir_name)

    if not use_oauth:
        dest = util.test_container_url
        dest_validate = util.get_resource_sas(dir_name)
    else:
        dest = util.test_oauth_container_url
        dest_validate = util.get_resource_from_oauth_container_validate(dir_name)

    # execute azcopy command
<<<<<<< HEAD
    result = util.Command("copy").add_arguments(dir_n_files_path).add_arguments(dest). \
        add_flags("recursive", "true").add_flags("Logging", "info").execute_azcopy_copy_command()
=======
    result = util.Command("copy").add_arguments(dir_n_files_path).add_arguments(util.test_container_url). \
        add_flags("recursive", "true").add_flags("log-level", "info").execute_azcopy_copy_command()
>>>>>>> dcbe0197
    if not result:
        print("test_n_1kb_blob_upload failed while uploading ", number_of_files, " files to the container")
        sys.exit(1)

    # execute the validator.
    result = util.Command("testBlob").add_arguments(dir_n_files_path).add_arguments(dest_validate). \
        add_flags("is-object-dir", "true").execute_azcopy_verify()
    if not result:
        print("test_n_1kb_blob_upload test case failed")
    else:
        print("test_n_1kb_blob_upload passed successfully")


# test_metaData_content_encoding_content_type verifies the meta data, content type,
# content encoding of 2kb upload to container through azcopy.
def test_blob_metaData_content_encoding_content_type():
    # create 2kb file test_mcect.txt
    filename = "test_mcect.txt"
    file_path = util.create_test_file(filename, 2048)

    # execute azcopy upload command.
    destination_sas = util.get_resource_sas(filename)
    result = util.Command("copy").add_arguments(file_path).add_arguments(destination_sas). \
        add_flags("log-level", "info").add_flags("recursive", "true").add_flags("metadata",
                                                                              "author=prjain;viewport=width;description=test file"). \
        add_flags("content-type", "testctype").add_flags("content-encoding", "testenc").add_flags("no-guess-mime-type",
                                                                                                  "true").execute_azcopy_copy_command()
    if not result:
        print("uploading 2KB file with metadata, content type and content-encoding failed")
        sys.exit(1)

    # execute azcopy validate order.
    # adding the source in validator as first argument.
    # adding the destination in validator as second argument.
    result = util.Command("testBlob").add_arguments(file_path).add_arguments(destination_sas).add_flags("metadata",
                                                                                                        "author=prjain;viewport=width;description=test file"). \
        add_flags("content-type", "testctype").add_flags("content-encoding", "testenc").add_flags("no-guess-mime-type",
                                                                                                  "true").execute_azcopy_verify()
    if not result:
        print("test_metaData_content_encoding_content_type failed")
    else:
        print("test_metaData_content_encoding_content_type successfully passed")


# test_1G_blob_upload verifies the azcopy upload of 1Gb blob upload in blocks of 100 Mb
def test_1GB_blob_upload(use_oauth=False):
    # create 1Gb file
    filename = "test_1G_blob.txt"
    file_path = util.create_test_file(filename, 1 * 1024 * 1024 * 1024)

    # execute azcopy upload.
<<<<<<< HEAD
    if not use_oauth:
        dest = util.get_resource_sas(filename)
        dest_validate = dest
    else:
        dest = util.get_resource_from_oauth_container(filename)
        dest_validate = util.get_resource_from_oauth_container_validate(filename)

    result = util.Command("copy").add_arguments(file_path).add_arguments(dest).add_flags("Logging", "info"). \
=======
    destination_sas = util.get_resource_sas(filename)
    result = util.Command("copy").add_arguments(file_path).add_arguments(destination_sas).add_flags("log-level", "info"). \
>>>>>>> dcbe0197
        add_flags("block-size", "104857600").add_flags("recursive", "true").execute_azcopy_copy_command()
    if not result:
        print("failed uploading 1G file", filename, " to the container")
        sys.exit(1)

    # Verifying the uploaded blob.
    # adding local file path as first argument.
    # adding file sas as local argument.
    # calling the testBlob validator to verify whether blob has been successfully uploaded or not.
    result = util.Command("testBlob").add_arguments(file_path).add_arguments(dest_validate).execute_azcopy_verify()

    if not result:
        print("test_1GB_blob_upload test failed")
        sys.exit(1)
    print("test_1GB_blob_upload successfully passed")


# test_block_size verifies azcopy upload of blob in blocks of given block-size
# performs the upload, verify the blob and number of blocks.
def test_block_size(block_size):
    # create file of size 63 Mb
    filename = "test63Mb_blob.txt"
    file_path = util.create_test_file(filename, 63 * 1024 * 1024)

    # execute azcopy upload of 63 Mb file.
    destination_sas = util.get_resource_sas(filename)
    result = util.Command("copy").add_arguments(file_path).add_arguments(destination_sas).add_flags("log-level", "info"). \
        add_flags("block-size", str(block_size)).add_flags("recursive", "true").execute_azcopy_copy_command()
    if not result:
        print("failed uploading file", filename, " with block size 4MB to the container")
        sys.exit(1)

    # Verifying the uploaded blob
    # calling the testBlob validator to verify whether blob has been successfully uploaded or not
    if (63 * 1024 * 1024) % block_size == 0:
        number_of_blocks = int(63 * 1024 * 1024 / block_size)
    else:
        number_of_blocks = int(63 * 1024 * 1024 / block_size) + 1
    result = util.Command("testBlob").add_arguments(file_path).add_arguments(destination_sas).add_flags(
        "verify-block-size", "true").add_flags("number-blocks-or-pages", str(number_of_blocks)).execute_azcopy_verify()
    if not result:
        print("test_block_size test failed")
        sys.exit(1)
    print("test_block_size successfully passed")


# test_guess_mime_type verifies the mime type detection by azcopy while uploading the blob
def test_guess_mime_type():
    # create a test html file
    filename = "test_guessmimetype.html"
    file_path = util.create_test_html_file(filename)

    # execute azcopy upload of html file.
    destination_sas = util.get_resource_sas(filename)
    result = util.Command("copy").add_arguments(file_path).add_arguments(destination_sas).add_flags("log-level", "info"). \
        add_flags("recursive", "true").execute_azcopy_copy_command()
    if not result:
        print("uploading file ", filename, " failed")
        sys.exit(1)

    # execute the validator to verify the content-type.
    result = util.Command("testBlob").add_arguments(file_path).add_arguments(destination_sas).add_flags("log-level",
                                                                                                        "info"). \
        add_flags("recursive", "true")
    if not result:
        print("test_guess_mime_type test failed")
    else:
        print("test_guess_mime_type successfully passed")


def test_set_block_blob_tier():
    # create a file file_hot_block_blob_tier
    filename = "test_hot_block_blob_tier.txt"
    file_path = util.create_test_file(filename, 10 * 1024)

    # uploading the file file_hot_block_blob_tier using azcopy and setting the block-blob-tier to Hot
    destination_sas = util.get_resource_sas(filename)
    result = util.Command("copy").add_arguments(file_path).add_arguments(destination_sas). \
        add_flags("log-level", "info").add_flags("block-blob-tier", "Hot").execute_azcopy_copy_command()
    if not result:
        print("uploading file with block-blob-tier set to Hot failed. ")
        sys.exit(1)
    # execute azcopy validate order.
    # added the expected blob-tier "Hot"
    result = util.Command("testBlob").add_arguments(file_path).add_arguments(destination_sas).add_flags("blob-tier",
                                                                                                        "Hot").execute_azcopy_verify()
    if not result:
        print("test_set_block_blob_tier failed for Hot access Tier Type")
        sys.exit(1)

    # create file to upload with block blob tier set to "Cool".
    filename = "test_cool_block_blob_tier.txt"
    file_path = util.create_test_file(filename, 10 * 1024)

    # uploading the file file_cool_block_blob_tier using azcopy and setting the block-blob-tier to Cool.
    destination_sas = util.get_resource_sas(filename)
    result = util.Command("copy").add_arguments(file_path).add_arguments(destination_sas). \
        add_flags("log-level", "info").add_flags("block-blob-tier", "Cool").execute_azcopy_copy_command()
    if not result:
        print("uploading file with block-blob-tier set to Cool failed.")
        sys.exit(1)
    # execute azcopy validate order.
    # added the expected blob-tier "Cool"
    result = util.Command("testBlob").add_arguments(file_path).add_arguments(destination_sas).add_flags("blob-tier",
                                                                                                        "Cool").execute_azcopy_verify()
    if not result:
        print("test_set_block_blob_tier failed for Cool access Tier Type")
        sys.exit(1)

    # create file to upload with block blob tier set to "Archive".
    filename = "test_archive_block_blob_tier.txt"
    file_path = util.create_test_file(filename, 10 * 1024)

    # uploading the file file_archive_block_blob_tier using azcopy and setting the block-blob-tier to Archive.
    destination_sas = util.get_resource_sas(filename)
    result = util.Command("copy").add_arguments(file_path).add_arguments(destination_sas). \
        add_flags("log-level", "info").add_flags("block-blob-tier", "archive").execute_azcopy_copy_command()
    if not result:
        print("uploading file with block-blob-tier set to Cool failed.")
        sys.exit(1)
    # execute azcopy validate order.
    # added the expected blob-tier "Archive"
    result = util.Command("testBlob").add_arguments(file_path).add_arguments(destination_sas).add_flags("blob-tier",
                                                                                                        "Archive").execute_azcopy_verify()
    if not result:
        print("test_set_block_blob_tier failed for Archive access Tier Type")
        sys.exit(1)
    print("test_set_block_blob_tier successfully passed")


def test_force_flag_set_to_false_upload():
    # creating directory with 20 files in it.
    dir_name = "dir_force_flag_set_upload"
    dir_n_files_path = util.create_test_n_files(1024, 20, dir_name)
    # uploading the directory with 20 files in it.
    result = util.Command("copy").add_arguments(dir_n_files_path).add_arguments(util.test_container_url). \
        add_flags("recursive", "true").add_flags("log-level", "info").execute_azcopy_copy_command()
    if not result:
        print("test_force_flag_set_to_false_upload failed while uploading ", 20,
              "files in to dir_force_flag_set_upload the container")
        sys.exit(1)
    # execute the validator and validating the uploaded directory.
    destination = util.get_resource_sas(dir_name)
    result = util.Command("testBlob").add_arguments(dir_n_files_path).add_arguments(destination). \
        add_flags("is-object-dir", "true").execute_azcopy_verify()
    if not result:
        print("test_force_flag_set_to_false_upload test case failed while validating the directory uploaded")

    # uploading the directory again with force flag set to false.
    result = util.Command("copy").add_arguments(dir_n_files_path).add_arguments(util.test_container_url). \
        add_flags("recursive", "true").add_flags("force", "false").add_flags("log-level", "info"). \
        add_flags("output-json", "true").execute_azcopy_copy_command_get_output()
    if not result:
        print("test_force_flag_set_to_false_upload failed while uploading ", 20,
              "files in to dir_force_flag_set_upload the container with force flag set to false")
        sys.exit(1)

    # parsing the json and comparing the number of failed and successful transfers.
    result = util.parseAzcopyOutput(result)
    x = json.loads(result, object_hook=lambda d: namedtuple('X', d.keys())(*d.values()))
    if x.TransfersFailed is not 20 and x.TransfersCompleted is not 0:
        print(
            "test_force_flag_set_to_false_upload failed with difference in the number of failed and successful transfers")

    # uploading a sub-directory inside the above dir with 20 files inside the sub-directory.
    # total number of file inside the dir is 40
    sub_dir_name = os.path.join(dir_name + "/sub_dir_force_flag_set_upload")
    sub_dir_n_files_path = util.create_test_n_files(1024, 20, sub_dir_name)

    result = util.Command("copy").add_arguments(dir_n_files_path).add_arguments(util.test_container_url). \
        add_flags("recursive", "true").add_flags("log-level", "info").execute_azcopy_copy_command()
    if not result:
        print("test_force_flag_set_to_false_upload failed while uploading ", 20, "files in " + sub_dir_force_flag_set)
        sys.exit(1)

    # execute the validator and verifying the uploaded sub directory.
    sub_directory_resource_sas = util.get_resource_sas(sub_dir_name)

    result = util.Command("testBlob").add_arguments(sub_dir_n_files_path).add_arguments(sub_directory_resource_sas). \
        add_flags("is-object-dir", "true").execute_azcopy_verify()
    if not result:
        print("test_force_flag_set_to_false_upload test case failed while validating the directory uploaded")

    # removing the sub directory.
    result = util.Command("rm").add_arguments(sub_directory_resource_sas). \
        add_flags("log-level", "info").add_flags("recursive", "true").execute_azcopy_copy_command()
    if not result:
        print("test_force_flag_set_to_false_upload failed removing ", sub_dir_n_files_path)
        sys.exit(1)

    # uploading the directory again with force flag set to false.
    result = util.Command("copy").add_arguments(dir_n_files_path).add_arguments(util.test_container_url). \
        add_flags("recursive", "true").add_flags("force", "false").add_flags("log-level", "info"). \
        add_flags("output-json", "true").execute_azcopy_copy_command_get_output()
    if not result:
        print("test_force_flag_set_to_false_upload failed while uploading ", 20,
              "files in to dir_force_flag_set the container with force flag set to false")
        sys.exit(1)

    # parsing the json and comparing the number of failed and successful transfers.
    # Number of failed transfers should be 20 and number of successful transfer should be 20.
    result = util.parseAzcopyOutput(result)
    x = json.loads(result, object_hook=lambda d: namedtuple('X', d.keys())(*d.values()))
    if x.TransfersFailed is not 20 and x.TransfersCompleted is not 20:
        print(
            "test_force_flag_set_to_false_upload failed with difference in the number of failed and successful transfers")

    print("test_force_flag_set_to_false_upload successfully passed.")


def test_force_flag_set_to_false_download():
    # creating directory with 20 files in it.
    dir_name = "dir_force_flag_set_download"
    dir_n_files_path = util.create_test_n_files(1024, 20, dir_name)
    # uploading the directory with 20 files in it.
    result = util.Command("copy").add_arguments(dir_n_files_path).add_arguments(util.test_container_url). \
        add_flags("recursive", "true").add_flags("log-level", "info").execute_azcopy_copy_command()
    if not result:
        print("test_force_flag_set_to_false_download failed while uploading ", 20,
              "files in to dir_force_flag_set_download the container")
        sys.exit(1)
    # execute the validator and validating the uploaded directory.
    destination = util.get_resource_sas(dir_name)
    result = util.Command("testBlob").add_arguments(dir_n_files_path).add_arguments(destination). \
        add_flags("is-object-dir", "true").execute_azcopy_verify()
    if not result:
        print("test_force_flag_set_to_false_download test case failed while validating the directory uploaded")

    # removing the directory dir_force_flag_set_download
    try:
        shutil.rmtree(dir_n_files_path)
    except:
        print("test_force_flag_set_to_false_download failed error removing the directory ", dir_n_files_path)
        sys.exit(1)

    # downloading the directory created from container through azcopy with recursive flag to true.
    result = util.Command("copy").add_arguments(destination).add_arguments(util.test_directory_path).add_flags(
        "log-level", "info").add_flags("recursive", "true").execute_azcopy_copy_command()
    if not result:
        print("test_force_flag_set_to_false_download failed downloading dir ", dir_name)
        sys.exit(1)

    # verify downloaded blob.
    result = util.Command("testBlob").add_arguments(dir_n_files_path).add_arguments(destination).add_flags(
        "is-object-dir", "true").execute_azcopy_verify()
    if not result:
        print("test_force_flag_set_to_false_download failed validating downloaded dir ", dir_name)
        sys.exit(1)

    # downloading the directory created from container through azcopy with recursive flag to true and force flag set to false.
    result = util.Command("copy").add_arguments(destination).add_arguments(util.test_directory_path).add_flags(
        "log-level", "info"). \
        add_flags("recursive", "true").add_flags("force", "false").add_flags("output-json",
                                                                             "true").execute_azcopy_copy_command_get_output()
    result = util.parseAzcopyOutput(result)
    x = json.loads(result, object_hook=lambda d: namedtuple('X', d.keys())(*d.values()))
    if x.TransfersFailed is not 20 and x.TransfersCompleted is not 0:
        print(
            "test_force_flag_set_to_false_download failed with difference in the number of failed and successful transfers")
        sys.exit(1)

    # removing 5 files with suffix from 10 to 14
    for index in range(10, 15):
        file_path_remove = dir_n_files_path + os.sep + "test201024" + "_" + str(index) + ".txt"
        try:
            os.remove(file_path_remove)
        except:
            print("test_force_flag_set_to_false_download error removing the file ", file_path_remove)
            sys.exit(1)

    # downloading the directory created from container through azcopy with recursive flag to true and force flag set to false.
    # 5 deleted files should be downloaded. Number of failed transfer should be 15 and number of completed transfer should be 5
    result = util.Command("copy").add_arguments(destination).add_arguments(util.test_directory_path).add_flags(
        "log-level", "info"). \
        add_flags("recursive", "true").add_flags("force", "false").add_flags("output-json",
                                                                             "true").execute_azcopy_copy_command_get_output()
    result = util.parseAzcopyOutput(result)
    x = json.loads(result, object_hook=lambda d: namedtuple('X', d.keys())(*d.values()))
    if x.TransfersFailed is not 15 and x.TransfersCompleted is not 5:
        print(
            "test_force_flag_set_to_false_download failed with difference in the number of failed and successful transfers")
        sys.exit(1)
    print("test_force_flag_set_to_false_download successfully passed")


# test_upload_block_blob_include_flag tests the include flag in the upload scenario
def test_upload_block_blob_include_flag():
    dir_name = "dir_include_flag_set_upload"
    # create 10 files inside the directory
    dir_n_files_path = util.create_test_n_files(1024, 10, dir_name)

    # create sub-directory inside the  dir_include_flag_set_upload
    sub_dir_name = os.path.join(dir_name, "sub_dir_include_flag_set_upload")
    # create 10 files inside the sub-dir
    sub_dir_n_file_path = util.create_test_n_files(1024, 10, sub_dir_name)

    # uploading the directory with 2 files in the include flag.
    result = util.Command("copy").add_arguments(dir_n_files_path).add_arguments(util.test_container_url). \
        add_flags("recursive", "true").add_flags("log-level", "info") \
        .add_flags("include", "test101024_2.txt;test101024_3.txt").add_flags("output-json",
                                                                             "true").execute_azcopy_copy_command_get_output()
    # parse the result to get the last job progress summary
    result = util.parseAzcopyOutput(result)
    # parse the Json Output
    x = json.loads(result, object_hook=lambda d: namedtuple('X', d.keys())(*d.values()))
    # Number of successful transfer should be 2 and there should be not a failed transfer
    if x.TransfersCompleted is not 2 and x.TransfersFailed is not 0:
        print(
            "test_upload_block_blob_include_flag failed with difference in the number of failed and successful transfers with 2 files in include flag")
        sys.exit(1)

    # uploading the directory with sub-dir in the include flag.
    result = util.Command("copy").add_arguments(dir_n_files_path).add_arguments(util.test_container_url). \
        add_flags("recursive", "true").add_flags("log-level", "info") \
        .add_flags("include", "sub_dir_include_flag_set_upload").add_flags("output-json",
                                                                           "true").execute_azcopy_copy_command_get_output()
    # parse the result to get the last job progress summary
    result = util.parseAzcopyOutput(result)
    # parse the Json Output
    x = json.loads(result, object_hook=lambda d: namedtuple('X', d.keys())(*d.values()))
    # Number of successful transfer should be 10 and there should be not failed transfer
    if x.TransfersCompleted is not 10 and x.TransfersFailed is not 0:
        print(
            "test_upload_block_blob_include_flag failed with difference in the number of failed and successful transfers with sub-dir in include flag")
        sys.exit(1)
    print("test_upload_block_blob_include_flag successfully passed")


# test_upload_block_blob_exclude_flag tests the exclude flag in the upload scenario
def test_upload_block_blob_exclude_flag():
    dir_name = "dir_exclude_flag_set_upload"
    # create 10 files inside the directory
    dir_n_files_path = util.create_test_n_files(1024, 10, dir_name)

    # create sub-directory inside the  dir_exclude_flag_set_upload
    sub_dir_name = os.path.join(dir_name, "sub_dir_exclude_flag_set_upload")
    # create 10 files inside the sub-dir
    sub_dir_n_file_path = util.create_test_n_files(1024, 10, sub_dir_name)

    # uploading the directory with 2 files in the exclude flag.
    result = util.Command("copy").add_arguments(dir_n_files_path).add_arguments(util.test_container_url). \
        add_flags("recursive", "true").add_flags("log-level", "info") \
        .add_flags("exclude", "test101024_2.txt;test101024_3.txt").add_flags("output-json",
                                                                             "true").execute_azcopy_copy_command_get_output()
    # parse the result to get the last job progress summary
    result = util.parseAzcopyOutput(result)
    # parse the Json Output
    x = json.loads(result, object_hook=lambda d: namedtuple('X', d.keys())(*d.values()))
    # Number of successful transfer should be 18 and there should be not failed transfer
    # Since total number of files inside dir_exclude_flag_set_upload is 20 and 2 files are set
    # to exclude, so total number of transfer should be 18
    if x.TransfersCompleted is not 18 and x.TransfersFailed is not 0:
        print(
            "test_upload_block_blob_exclude_flag failed with difference in the number of failed and successful transfers with two files in exclude flag")
        sys.exit(1)

    # uploading the directory with sub-dir in the exclude flag.
    result = util.Command("copy").add_arguments(dir_n_files_path).add_arguments(util.test_container_url). \
        add_flags("recursive", "true").add_flags("log-level", "info") \
        .add_flags("exclude", "sub_dir_exclude_flag_set_upload").add_flags("output-json",
                                                                           "true").execute_azcopy_copy_command_get_output()
    # parse the result to get the last job progress summary
    result = util.parseAzcopyOutput(result)
    # parse the Json Output
    x = json.loads(result, object_hook=lambda d: namedtuple('X', d.keys())(*d.values()))
    # Number of successful transfer should be 10 and there should be not failed transfer
    # Since the total number of files in dir_exclude_flag_set_upload is 20 and sub_dir_exclude_flag_set_upload
    # sub-dir is set to exclude, total number of transfer will be 10
    if x.TransfersCompleted is not 10 and x.TransfersFailed is not 0:
        print(
            "test_upload_block_blob_exclude_flag failed with difference in the number of failed and successful transfers with sub-dir in exclude flag")
        sys.exit(1)
    print("test_upload_block_blob_exclude_flag successfully passed")


def test_download_blob_include_flag():
    # create dir and 10 files of size 1024 inside it
    dir_name = "dir_include_flag_set_download"
    dir_n_files_path = util.create_test_n_files(1024, 10, dir_name)

    # create sub-dir inside dir dir_include_flag_set_download
    # create 10 files inside the sub-dir of size 1024
    sub_dir_name = os.path.join(dir_name, "sub_dir_include_flag_set_download")
    sub_dir_n_file_path = util.create_test_n_files(1024, 10, sub_dir_name)

    # uploading the directory with 20 files in it.
    result = util.Command("copy").add_arguments(dir_n_files_path).add_arguments(util.test_container_url). \
        add_flags("recursive", "true").add_flags("log-level", "info").execute_azcopy_copy_command()
    if not result:
        print("test_download_blob_include_flag failed while uploading ", 20,
              "files in dir_include_flag_set_download in the container")
        sys.exit(1)
    # execute the validator and validating the uploaded directory.
    destination = util.get_resource_sas(dir_name)
    result = util.Command("testBlob").add_arguments(dir_n_files_path).add_arguments(destination). \
        add_flags("is-object-dir", "true").execute_azcopy_verify()
    if not result:
        print("test_download_blob_include_flag test case failed while validating the directory uploaded")

    # download from container with include flags
    destination_sas = util.get_resource_sas(dir_name)
    result = util.Command("copy").add_arguments(destination_sas).add_arguments(util.test_directory_path). \
        add_flags("recursive", "true").add_flags("log-level", "info").add_flags("output-json", "true"). \
        add_flags("include", "test101024_1.txt;test101024_2.txt;test101024_3.txt"). \
        execute_azcopy_copy_command_get_output()
    # parse the result to get the last job progress summary
    result = util.parseAzcopyOutput(result)
    # parse the Json Output
    x = json.loads(result, object_hook=lambda d: namedtuple('X', d.keys())(*d.values()))
    if x.TransfersCompleted is not 2 and x.TransfersFailed is not 0:
        print(
            "test_download_blob_include_flag failed with difference in the number of failed and successful transfers with 2 files in include flag")
        sys.exit(1)

    # download from container with sub-dir in include flags
    destination_sas = util.get_resource_sas(dir_name)
    result = util.Command("copy").add_arguments(destination_sas).add_arguments(util.test_directory_path). \
        add_flags("recursive", "true").add_flags("log-level", "info").add_flags("output-json", "true"). \
        add_flags("include", "sub_dir_include_flag_set_download/"). \
        execute_azcopy_copy_command_get_output()
    # parse the result to get the last job progress summary
    result = util.parseAzcopyOutput(result)
    # parse the Json Output
    x = json.loads(result, object_hook=lambda d: namedtuple('X', d.keys())(*d.values()))
    if x.TransfersCompleted is not 10 and x.TransfersFailed is not 0:
        print(
            "test_download_blob_include_flag failed with difference in the number of failed and successful transfers with sub-dir in include flag")
        sys.exit(1)
    print("test_download_blob_include_flag successfully passed")


def test_download_blob_exclude_flag():
    # create dir and 10 files of size 1024 inside it
    dir_name = "dir_exclude_flag_set_download"
    dir_n_files_path = util.create_test_n_files(1024, 10, dir_name)

    # create sub-dir inside dir dir_exclude_flag_set_download
    # create 10 files inside the sub-dir of size 1024
    sub_dir_name = os.path.join(dir_name, "sub_dir_exclude_flag_set_download")
    sub_dir_n_file_path = util.create_test_n_files(1024, 10, sub_dir_name)

    # uploading the directory with 20 files in it.
    result = util.Command("copy").add_arguments(dir_n_files_path).add_arguments(util.test_container_url). \
        add_flags("recursive", "true").add_flags("log-level", "info").execute_azcopy_copy_command()
    if not result:
        print("test_download_blob_exclude_flag failed while uploading ", 20,
              "files in dir_exclude_flag_set_download in the container")
        sys.exit(1)
    # execute the validator and validating the uploaded directory.
    destination = util.get_resource_sas(dir_name)
    result = util.Command("testBlob").add_arguments(dir_n_files_path).add_arguments(destination). \
        add_flags("is-object-dir", "true").execute_azcopy_verify()
    if not result:
        print("test_download_blob_exclude_flag test case failed while validating the directory uploaded")

    # download from container with exclude flags
    destination_sas = util.get_resource_sas(dir_name)
    result = util.Command("copy").add_arguments(destination_sas).add_arguments(util.test_directory_path). \
        add_flags("recursive", "true").add_flags("log-level", "info").add_flags("output-json", "true"). \
        add_flags("exclude", "test101024_1.txt;test101024_2.txt;test101024_3.txt"). \
        execute_azcopy_copy_command_get_output()
    # parse the result to get the last job progress summary
    result = util.parseAzcopyOutput(result)
    # parse the Json Output
    x = json.loads(result, object_hook=lambda d: namedtuple('X', d.keys())(*d.values()))
    # Number of expected successful transfer should be 18 since two files in directory are set to exclude
    if x.TransfersCompleted is not 17 and x.TransfersFailed is not 0:
        print(
            "test_download_blob_include_flag failed with difference in the number of failed and successful transfers with 2 files in include flag")
        sys.exit(1)

    # download from container with sub-dir in exclude flags
    destination_sas = util.get_resource_sas(dir_name)
    result = util.Command("copy").add_arguments(destination_sas).add_arguments(util.test_directory_path). \
        add_flags("recursive", "true").add_flags("log-level", "info").add_flags("output-json", "true"). \
        add_flags("exclude", "sub_dir_include_flag_set_download/"). \
        execute_azcopy_copy_command_get_output()
    # parse the result to get the last job progress summary
    result = util.parseAzcopyOutput(result)
    # parse the Json Output
    x = json.loads(result, object_hook=lambda d: namedtuple('X', d.keys())(*d.values()))
    # Number of Expected Transfer should be 10 since sub-dir is to exclude which has 10 files in it.
    if x.TransfersCompleted is not 10 and x.TransfersFailed is not 0:
        print(
            "test_download_blob_include_flag failed with difference in the number of failed and successful transfers with sub-dir in include flag")
        sys.exit(1)
    print("test_download_blob_exclude_flag successfully passed")


def test_sync_local_to_blob_without_wildCards():
    # create 10 files inside the dir 'sync_local_blob'
    dir_name = "sync_local_blob"
    dir_n_files_path = util.create_test_n_files(1024, 10, dir_name)

    # create sub-dir inside dir sync_local_blob
    # create 10 files inside the sub-dir of size 1024
    sub_dir_name = os.path.join(dir_name, "sub_dir_sync_local_blob")
    sub_dir_n_file_path = util.create_test_n_files(1024, 10, sub_dir_name)

    # uploading the directory with 20 files in it.
    result = util.Command("copy").add_arguments(dir_n_files_path).add_arguments(util.test_container_url). \
        add_flags("recursive", "true").add_flags("log-level", "info").execute_azcopy_copy_command()
    if not result:
        print("test_sync_local_to_blob_without_wildCards failed while uploading ", 20,
              "files in sync_local_blob to the container")
        sys.exit(1)
    # execute the validator and validating the uploaded directory.
    destination = util.get_resource_sas(dir_name)
    result = util.Command("testBlob").add_arguments(dir_n_files_path).add_arguments(destination). \
        add_flags("is-object-dir", "true").execute_azcopy_verify()
    if not result:
        print(
            "test_sync_local_to_blob_without_wildCards test case failed while validating the directory sync_upload_blob")
        sys.exit(1)

    # download the destination to the source to match the last modified time
    result = util.Command("copy").add_arguments(destination).add_arguments(util.test_directory_path). \
        add_flags("log-level", "info").add_flags("recursive", "true").add_flags("output-json", "true"). \
        add_flags("preserve-last-modified-time", "true").execute_azcopy_copy_command_get_output()
    if not result:
        print("test_sync_local_to_blob_without_wildCards failed downloading the source ", destination,
              " to the destination ", dir_n_files_path)
        sys.exit(1)

    # execute a sync command
    dir_sas = util.get_resource_sas(dir_name)
    result = util.Command("sync").add_arguments(dir_n_files_path).add_arguments(dir_sas). \
        add_flags("log-level", "info").add_flags("recursive", "true").execute_azcopy_copy_command()
    # since source and destination both are in sync, there should no sync and the azcopy should exit with error code
    if result:
        print("test_sync_local_to_blob_without_wildCards failed while performing a sync of ", dir_name, " and ",
              dir_sas)
        sys.exit(1)
    try:
        shutil.rmtree(sub_dir_n_file_path)
    except:
        print("test_sync_local_to_blob_without_wildCards failed deleting the sub-directory ", sub_dir_name)
        sys.exit(1)
    # deleted entire sub-dir inside the dir created above
    # sync between source and destination should delete the sub-dir on container
    # number of successful transfer should be equal to 10
    result = util.Command("sync").add_arguments(dir_n_files_path).add_arguments(dir_sas). \
        add_flags("log-level", "info").add_flags("recursive", "true").add_flags("output-json",
                                                                              "true").execute_azcopy_copy_command_get_output()
    # parse the result to get the last job progress summary
    result = util.parseAzcopyOutput(result)
    # parse the Json Output
    x = json.loads(result, object_hook=lambda d: namedtuple('X', d.keys())(*d.values()))
    # Number of Expected Transfer should be 10 since sub-dir is to exclude which has 10 files in it.
    if x.TransfersCompleted is not 10 and x.TransfersFailed is not 0:
        print(
            "test_sync_local_to_blob_without_wildCards failed with difference in the number of failed and successful transfers")
        sys.exit(1)

    # delete 5 files inside the directory
    for r in range(5, 9):
        filename = "test101024_" + str(r) + ".txt"
        filepath = os.path.join(dir_n_files_path, filename)
        try:
            os.remove(filepath)
        except:
            print("test_sync_local_to_blob_without_wildCards failed removing the file ", filepath)
            sys.exit(1)

    # sync between source and destination should delete the deleted files on container
    # number of successful transfer should be equal to 5
    result = util.Command("sync").add_arguments(dir_n_files_path).add_arguments(dir_sas). \
        add_flags("log-level", "info").add_flags("recursive", "true").add_flags("output-json",
                                                                              "true").execute_azcopy_copy_command_get_output()
    # parse the result to get the last job progress summary
    result = util.parseAzcopyOutput(result)
    # parse the Json Output
    x = json.loads(result, object_hook=lambda d: namedtuple('X', d.keys())(*d.values()))
    # Number of Expected Transfer should be 10 since 10 files were deleted
    if x.TransfersCompleted is not 10 and x.TransfersFailed is not 0:
        print(
            "test_sync_local_to_blob_without_wildCards failed with difference in the number of failed and successful transfers")
        sys.exit(1)

    # change the modified time of file
    # perform the sync
    # expected number of transfer is 1
    filepath = os.path.join(dir_n_files_path, "test101024_0.txt")
    st = os.stat(filepath)
    atime = st[ST_ATIME]  # access time
    mtime = st[ST_MTIME]  # modification time
    new_mtime = mtime + (4 * 3600)  # new modification time
    os.utime(filepath, (atime, new_mtime))
    # sync source to destination
    result = util.Command("sync").add_arguments(dir_n_files_path).add_arguments(dir_sas). \
        add_flags("log-level", "info").add_flags("recursive", "true").add_flags("output-json",
                                                                              "true").execute_azcopy_copy_command_get_output()
    # parse the result to get the last job progress summary
    result = util.parseAzcopyOutput(result)
    # parse the Json Output
    x = json.loads(result, object_hook=lambda d: namedtuple('X', d.keys())(*d.values()))
    # Number of Expected Transfer should be 10 since 10 files were deleted
    if x.TransfersCompleted is not 1 and x.TransfersFailed is not 0:
        print(
            "test_sync_local_to_blob_without_wildCards failed with difference in the number of failed and successful transfers")
        sys.exit(1)
    print("test_sync_local_to_blob_without_wildCards successfully passed")


def test_sync_local_to_blob_with_wildCards():
    # create 10 files inside the dir 'sync_local_blob'
    dir_name = "sync_local_blob_wc"
    dir_n_files_path = util.create_test_n_files(1024, 10, dir_name)

    # create sub-dir inside dir sync_local_blob_wc
    # create 10 files inside the sub-dir of size 1024
    sub_dir_1 = os.path.join(dir_name, "sub_dir_1")
    sub_dir1_n_file_path = util.create_test_n_files(1024, 10, sub_dir_1)

    # create sub-dir inside dir sync_local_blob_wc
    sub_dir_2 = os.path.join(dir_name, "sub_dir_2")
    sub_dir2_n_file_path = util.create_test_n_files(1024, 10, sub_dir_2)

    # uploading the directory with 30 files in it.
    result = util.Command("copy").add_arguments(dir_n_files_path).add_arguments(util.test_container_url). \
        add_flags("recursive", "true").add_flags("log-level", "info").execute_azcopy_copy_command()
    if not result:
        print("test_sync_local_to_blob_with_wildCards failed while uploading ", 30,
              "files in sync_local_blob_wc to the container")
        sys.exit(1)

    # execute the validator and validating the uploaded directory.
    destination = util.get_resource_sas(dir_name)
    result = util.Command("testBlob").add_arguments(dir_n_files_path).add_arguments(destination). \
        add_flags("is-object-dir", "true").execute_azcopy_verify()
    if not result:
        print(
            "test_sync_local_to_blob_with_wildCards test case failed while validating the directory sync_upload_blob_wc")
        sys.exit(1)

    # download the destination to the source to match the last modified time
    result = util.Command("copy").add_arguments(destination).add_arguments(util.test_directory_path). \
        add_flags("log-level", "info").add_flags("recursive", "true").add_flags("output-json", "true"). \
        add_flags("preserve-last-modified-time", "true").execute_azcopy_copy_command_get_output()
    if not result:
        print("test_sync_local_to_blob_with_wildCards failed downloading the source ", destination,
              " to the destination ", dir_n_files_path)
        sys.exit(1)

    # add wildcard at the end of dirpath
    dir_n_files_path_wcard = os.path.join(dir_n_files_path, "*")
    # execute a sync command
    dir_sas = util.get_resource_sas(dir_name)
    result = util.Command("sync").add_arguments(dir_n_files_path_wcard).add_arguments(dir_sas). \
        add_flags("log-level", "info").add_flags("recursive", "true").execute_azcopy_copy_command()
    # since source and destination both are in sync, there should no sync and the azcopy should exit with error code
    if result:
        print("test_sync_local_to_blob_with_wildCards failed while performing a sync of ", dir_n_files_path_wcard,
              " and ", dir_sas)
        sys.exit(1)

    # sync all the files the ends with .txt extension inside all sub-dirs inside inside
    # sd_dir_n_files_path_wcard is in format dir/*/*.txt
    sd_dir_n_files_path_wcard = os.path.join(dir_n_files_path_wcard, "*.txt")
    result = util.Command("sync").add_arguments(sd_dir_n_files_path_wcard).add_arguments(dir_sas). \
        add_flags("log-level", "info").add_flags("recursive", "true").execute_azcopy_copy_command()
    # since source and destination both are in sync, there should no sync and the azcopy should exit with error code
    if result:
        print("test_sync_local_to_blob_with_wildCards failed while performing a sync of ", sd_dir_n_files_path_wcard,
              " and ", dir_sas)
        sys.exit(1)

    # remove 5 files inside both the sub-directories
    for r in range(5, 9):
        filename = "test101024_" + str(r) + ".txt"
        filepath = os.path.join(sub_dir1_n_file_path, filename)
        try:
            os.remove(filepath)
        except:
            print("test_sync_local_to_blob_with_wildCards failed removing the file ", filepath)
            sys.exit(1)
        filepath = os.path.join(sub_dir2_n_file_path, filename)
        try:
            os.remove(filepath)
        except:
            print("test_sync_local_to_blob_with_wildCards failed removing the file ", filepath)
            sys.exit(1)
    # sync all the files the ends with .txt extension inside all sub-dirs inside inside
    # since 5 files inside each sub-dir are deleted, sync will have total 10 transfer
    # 10 files will deleted from container
    sd_dir_n_files_path_wcard = os.path.join(dir_n_files_path_wcard, "*.txt")
    result = util.Command("sync").add_arguments(sd_dir_n_files_path_wcard).add_arguments(dir_sas). \
        add_flags("log-level", "info").add_flags("recursive", "true").add_flags("output-json",
                                                                              "true").execute_azcopy_copy_command_get_output()
    # parse the result to get the last job progress summary
    result = util.parseAzcopyOutput(result)
    # parse the Json Output
    x = json.loads(result, object_hook=lambda d: namedtuple('X', d.keys())(*d.values()))
    # Number of Expected Transfer should be 10 since 10 files were deleted
    if x.TransfersCompleted is not 10 and x.TransfersFailed is not 0:
        print(
            "test_sync_local_to_blob_with_wildCards failed with difference in the number of failed and successful transfers")
        sys.exit(1)
    print("test_sync_local_to_blob_with_wildCards successfully passed")

def test_0KB_blob_upload():
    # Creating a single File Of size 0 KB
    filename = "test0KB.txt"
    file_path = util.create_test_file(filename, 0)

    # executing the azcopy command to upload the 0KB file.
    src = file_path
    dest = util.get_resource_sas(filename)
    result = util.Command("copy").add_arguments(src).add_arguments(dest). \
        add_flags("log-level", "info").add_flags("recursive", "true").execute_azcopy_copy_command()
    if not result:
        print("test_0KB_blob_upload failed uploading 0KB file to the container")
        sys.exit(1)

    # Verifying the uploaded blob.
    # the resource local path should be the first argument for the azcopy validator.
    # the resource sas should be the second argument for azcopy validator.
    result = util.Command("testBlob").add_arguments(file_path).add_arguments(dest).execute_azcopy_verify()
    if not result:
        print("test_0KB_blob_upload test failed")
    else:
        print("test_0KB_blob_upload successfully passed")<|MERGE_RESOLUTION|>--- conflicted
+++ resolved
@@ -76,13 +76,9 @@
         dest_validate = util.get_resource_from_oauth_container_validate(dir_name)
 
     # execute azcopy command
-<<<<<<< HEAD
     result = util.Command("copy").add_arguments(dir_n_files_path).add_arguments(dest). \
-        add_flags("recursive", "true").add_flags("Logging", "info").execute_azcopy_copy_command()
-=======
-    result = util.Command("copy").add_arguments(dir_n_files_path).add_arguments(util.test_container_url). \
         add_flags("recursive", "true").add_flags("log-level", "info").execute_azcopy_copy_command()
->>>>>>> dcbe0197
+
     if not result:
         print("test_n_1kb_blob_upload failed while uploading ", number_of_files, " files to the container")
         sys.exit(1)
@@ -134,7 +130,6 @@
     file_path = util.create_test_file(filename, 1 * 1024 * 1024 * 1024)
 
     # execute azcopy upload.
-<<<<<<< HEAD
     if not use_oauth:
         dest = util.get_resource_sas(filename)
         dest_validate = dest
@@ -142,11 +137,7 @@
         dest = util.get_resource_from_oauth_container(filename)
         dest_validate = util.get_resource_from_oauth_container_validate(filename)
 
-    result = util.Command("copy").add_arguments(file_path).add_arguments(dest).add_flags("Logging", "info"). \
-=======
-    destination_sas = util.get_resource_sas(filename)
-    result = util.Command("copy").add_arguments(file_path).add_arguments(destination_sas).add_flags("log-level", "info"). \
->>>>>>> dcbe0197
+    result = util.Command("copy").add_arguments(file_path).add_arguments(dest).add_flags("log-level", "info"). \
         add_flags("block-size", "104857600").add_flags("recursive", "true").execute_azcopy_copy_command()
     if not result:
         print("failed uploading 1G file", filename, " to the container")
