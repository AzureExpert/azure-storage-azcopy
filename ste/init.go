--- conflicted
+++ resolved
@@ -252,12 +252,8 @@
 		if !jobCompletelyOrdered {
 			jr = common.CancelPauseResumeResponse{
 				CancelledPauseResumed: false,
-<<<<<<< HEAD
-				ErrorMsg:              fmt.Sprintf("cancelling the Job since the Job Order wasn't completely cancelled"),
-=======
 				// TODO this causes a fatal error on the front end, it should exit gracefully since cancel is successful
 				ErrorMsg: fmt.Sprintf("cancelling the Job since the Job Order wasn't completely cancelled"),
->>>>>>> a679fe21
 			}
 			return jr
 		}
