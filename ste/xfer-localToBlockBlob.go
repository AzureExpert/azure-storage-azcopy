--- conflicted
+++ resolved
@@ -126,18 +126,11 @@
 				if err != nil {
 					// cancel entire transfer because this chunk has failed
 					cancelTransfer()
-<<<<<<< HEAD
 					jobInfo.Log(common.LogInfo,
 						fmt.Sprintf("worker %d is canceling Chunk job with %s and chunkId %d because startIndex of %d has failed",
 						workerId, transferIdentifierStr, chunkId, startIndex))
 					//fmt.Println("Worker", workerId, "is canceling CHUNK job with", transferIdentifierStr, "and chunkID", chunkId, "because startIndex of", startIndex, "has failed due to err", err)
 					//updateChunkInfo(jobId, partNum, transferId, uint16(chunkId), ChunkTransferStatusFailed, jobsInfoMap)
-=======
-					jobInfo.Logf(common.LogInfo,
-						"worker %d is canceling Chunk job with %s and chunkId %d because startIndex of %d has failed",
-						workerId, transferIdentifierStr, chunkId, startIndex)
-
->>>>>>> 24708a1c
 					updateTransferStatus(jobId, partNum, transferId, common.TransferFailed, jobsInfoMap)
 					jobInfo.Log(common.LogInfo, fmt.Sprintf("transferId %d of jobId %s and partNum %d are cancelled. Hence not picking up chunkId %d", transferId, common.UUID(jobId).String(), partNum, chunkId))
 					if atomic.AddUint32(progressCount, 1) == totalNumOfChunks {
