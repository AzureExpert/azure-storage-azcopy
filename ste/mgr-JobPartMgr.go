package ste

import (
	"context"
	"errors"
	"fmt"
	"net/http"
	"os"
	"strings"
	"sync/atomic"
	"time"

	"github.com/Azure/azure-pipeline-go/pipeline"
	"github.com/Azure/azure-storage-azcopy/azbfs"
	"github.com/Azure/azure-storage-azcopy/common"
	"github.com/Azure/azure-storage-blob-go/2018-03-28/azblob"
	"github.com/Azure/azure-storage-file-go/2017-07-29/azfile"
	"github.com/Azure/go-autorest/autorest/adal"
)

var _ IJobPartMgr = &jobPartMgr{}

type IJobPartMgr interface {
	Plan() *JobPartPlanHeader
	ScheduleTransfers(jobCtx context.Context, includeTransfer map[string]int, excludeTransfer map[string]int)
	StartJobXfer(jptm IJobPartTransferMgr)
	ReportTransferDone() uint32
	IsForceWriteTrue() bool
	ScheduleChunks(chunkFunc chunkFunc)
	AddToBytesDone(value int64) int64
	AddToBytesToTransfer(value int64) int64
	BytesDone() int64
	BytesToTransfer() int64
	RescheduleTransfer(jptm IJobPartTransferMgr)
	BlobTiers() (blockBlobTier common.BlockBlobTier, pageBlobTier common.PageBlobTier)
	//CancelJob()
	Close()
	// TODO: added for debugging purpose. remove later
	OccupyAConnection()
	// TODO: added for debugging purpose. remove later
	ReleaseAConnection()
	common.ILogger
}

type serviceAPIVersionOverride struct{}

// ServiceAPIVersionOverride is a global variable in package ste which is a key to Service Api Version Value set in the every Job's context.
var ServiceAPIVersionOverride = serviceAPIVersionOverride{}

<<<<<<< HEAD
// defaultServiceApiVersion is the default value of service api version that is set as value to the ServiceAPIVersionOverride in every Job's context.
const defaultServiceApiVersion = "2018-03-28"
=======
// DefaultServiceApiVersion is the default value of service api version that is set as value to the ServiceAPIVersionOverride in every Job's context.
const DefaultServiceApiVersion = "2017-11-09"
>>>>>>> a679fe21

// NewVersionPolicy creates a factory that can override the service version
// set in the request header.
// If the context has key overwrite-current-version set to false, then x-ms-version in
// request is not overwritten else it will set x-ms-version to 207-04-17
func NewVersionPolicyFactory() pipeline.Factory {
	return pipeline.FactoryFunc(func(next pipeline.Policy, po *pipeline.PolicyOptions) pipeline.PolicyFunc {
		return func(ctx context.Context, request pipeline.Request) (pipeline.Response, error) {
			// get the service api version value using the ServiceAPIVersionOverride set in the context.
			if value := ctx.Value(ServiceAPIVersionOverride); value != nil {
				request.Header.Set("x-ms-version", value.(string))
			}
			resp, err := next.Do(ctx, request)
			return resp, err
		}
	})
}

// NewBlobPipeline creates a Pipeline using the specified credentials and options.
func NewBlobPipeline(c azblob.Credential, o azblob.PipelineOptions, r XferRetryOptions, p *pacer) pipeline.Pipeline {
	if c == nil {
		panic("c can't be nil")
	}
	// Closest to API goes first; closest to the wire goes last
	f := []pipeline.Factory{
		azblob.NewTelemetryPolicyFactory(o.Telemetry),
		azblob.NewUniqueRequestIDPolicyFactory(),
		NewBlobXferRetryPolicyFactory(r),
		c,
		pipeline.MethodFactoryMarker(), // indicates at what stage in the pipeline the method factory is invoked
		//NewPacerPolicyFactory(p),
		NewVersionPolicyFactory(),
		azblob.NewRequestLogPolicyFactory(o.RequestLog),
	}

	return pipeline.NewPipeline(f, pipeline.Options{HTTPSender: nil, Log: o.Log})
}

// NewBlobFSPipeline creates a pipeline for transfers to and from BlobFS Service
// The blobFS operations currently in azcopy are supported by SharedKey Credentials
func NewBlobFSPipeline(c azbfs.Credential, o azbfs.PipelineOptions, r XferRetryOptions, p *pacer) pipeline.Pipeline {
	if c == nil {
		panic("c can't be nil")
	}
	// Closest to API goes first; closest to the wire goes last
	f := []pipeline.Factory{
		azbfs.NewTelemetryPolicyFactory(o.Telemetry),
		azbfs.NewUniqueRequestIDPolicyFactory(),
		NewBFSXferRetryPolicyFactory(r),
	}

	f = append(f, c)

	f = append(f,
		pipeline.MethodFactoryMarker(), // indicates at what stage in the pipeline the method factory is invoked
		NewPacerPolicyFactory(p),
		azbfs.NewRequestLogPolicyFactory(o.RequestLog))

	return pipeline.NewPipeline(f, pipeline.Options{HTTPSender: nil, Log: o.Log})
}

// newFilePipeline creates a Pipeline using the specified credentials and options.
func newFilePipeline(c azfile.Credential, o azfile.PipelineOptions, r azfile.RetryOptions, p *pacer) pipeline.Pipeline {
	if c == nil {
		panic("c can't be nil")
	}
	// Closest to API goes first; closest to the wire goes last
	f := []pipeline.Factory{
		azfile.NewTelemetryPolicyFactory(o.Telemetry),
		azfile.NewUniqueRequestIDPolicyFactory(),
		azfile.NewRetryPolicyFactory(r),
		c,
		pipeline.MethodFactoryMarker(), // indicates at what stage in the pipeline the method factory is invoked
		NewPacerPolicyFactory(p),
		NewVersionPolicyFactory(),
		azfile.NewRequestLogPolicyFactory(o.RequestLog),
	}

	return pipeline.NewPipeline(f, pipeline.Options{HTTPSender: nil, Log: o.Log})
}

////////////////////////////////////////////////////////////////////////////////////////////////////////////////////////

// jobPartMgr represents the runtime information for a Job's Part
type jobPartMgr struct {
	// These fields represent the part's existence
	jobMgr   IJobMgr // Refers to this part's Job (for logging, cancelling, etc.)
	filename JobPartPlanFileName

	// When the part is schedule to run (inprogress), the below fields are used
	planMMF *JobPartPlanMMF // This Job part plan's MMF

	// Additional data shared by all of this Job Part's transfers; initialized when this jobPartMgr is created
	blobHTTPHeaders azblob.BlobHTTPHeaders
	fileHTTPHeaders azfile.FileHTTPHeaders

	// Additional data shared by all of this Job Part's transfers; initialized when this jobPartMgr is created
	blockBlobTier common.BlockBlobTier

	// Additional data shared by all of this Job Part's transfers; initialized when this jobPartMgr is created
	pageBlobTier common.PageBlobTier

	blobMetadata azblob.Metadata
	fileMetadata azfile.Metadata

	preserveLastModifiedTime bool

	newJobXfer newJobXfer // Method used to start the transfer

	priority common.JobPriority

	pacer *pacer // Pacer used by chunks when uploading data

	pipeline pipeline.Pipeline // ordered list of Factory objects and an object implementing the HTTPSender interface

	// numberOfTransfersDone_doNotUse represents the number of transfer of JobPartOrder
	// which are either completed or failed
	// numberOfTransfersDone_doNotUse determines the final cancellation of JobPartOrder
	atomicTransfersDone uint32

	// bytes transferred defines the number of bytes of a job part that are uploaded / downloaded successfully or failed.
	// bytesDone is used to represent the progress of Job more precisely.
	bytesDone int64

	// totalBytesToTransfer defines the total number of bytes of JobPart that needs to uploaded or downloaded.
	// It is the sum of size of all the transfer of a job part.
	totalBytesToTransfer int64
}

func (jpm *jobPartMgr) Plan() *JobPartPlanHeader { return jpm.planMMF.Plan() }

// ScheduleTransfers schedules this job part's transfers. It is called when a new job part is ordered & is also called to resume a paused Job
func (jpm *jobPartMgr) ScheduleTransfers(jobCtx context.Context, includeTransfer map[string]int, excludeTransfer map[string]int) {
	jpm.atomicTransfersDone = 0 // Reset the # of transfers done back to 0
	// partplan file is opened and mapped when job part is added
	//jpm.planMMF = jpm.filename.Map() // Open the job part plan file & memory-map it in
	plan := jpm.planMMF.Plan()

	// *** Open the job part: process any job part plan-setting used by all transfers ***
	dstData := plan.DstBlobData

	jpm.blobHTTPHeaders = azblob.BlobHTTPHeaders{
		ContentType:     string(dstData.ContentType[:dstData.ContentTypeLength]),
		ContentEncoding: string(dstData.ContentEncoding[:dstData.ContentEncodingLength]),
	}

	jpm.blockBlobTier = dstData.BlockBlobTier
	jpm.pageBlobTier = dstData.PageBlobTier
	jpm.fileHTTPHeaders = azfile.FileHTTPHeaders{
		ContentType:     string(dstData.ContentType[:dstData.ContentTypeLength]),
		ContentEncoding: string(dstData.ContentEncoding[:dstData.ContentEncodingLength]),
	}
	// For this job part, split the metadata string apart and create an azblob.Metadata out of it
	metadataString := string(dstData.Metadata[:dstData.MetadataLength])
	jpm.blobMetadata = azblob.Metadata{}
	if len(metadataString) > 0 {
		for _, keyAndValue := range strings.Split(metadataString, ";") { // key/value pairs are separated by ';'
			kv := strings.Split(keyAndValue, "=") // key/value are separated by '='
			jpm.blobMetadata[kv[0]] = kv[1]
		}
	}

	jpm.fileMetadata = azfile.Metadata{}
	if len(metadataString) > 0 {
		for _, keyAndValue := range strings.Split(metadataString, ";") { // key/value pairs are separated by ';'
			kv := strings.Split(keyAndValue, "=") // key/value are separated by '='
			jpm.fileMetadata[kv[0]] = kv[1]
		}
	}

	jpm.preserveLastModifiedTime = plan.DstLocalData.PreserveLastModifiedTime

	jpm.newJobXfer = computeJobXfer(plan.FromTo)

	jpm.priority = plan.Priority

	jpm.createPipeline(jobCtx) // pipeline is created per job part manager

	// *** Schedule this job part's transfers ***
	for t := uint32(0); t < plan.NumTransfers; t++ {
		jppt := plan.Transfer(t)
		jpm.AddToBytesToTransfer(jppt.SourceSize)
		ts := jppt.TransferStatus()
		if ts == common.ETransferStatus.Success() {
			jpm.ReportTransferDone()            // Don't schedule an already-completed/failed transfer
			jpm.AddToBytesDone(jppt.SourceSize) // Since transfer is not scheduled, hence increasing the bytes done
			continue
		}

		// If the list of transfer to be included is passed
		// then check current transfer exists in the list of included transfer
		// If it doesn't exists, skip the transfer
		if len(includeTransfer) > 0 {
			// Get the source string from the part plan header
			src, _ := plan.TransferSrcDstStrings(t)
			// If source doesn't exists, skip the transfer
			_, ok := includeTransfer[src]
			if !ok {
				jpm.ReportTransferDone()            // Don't schedule transfer which is not mentioned to be included
				jpm.AddToBytesDone(jppt.SourceSize) // Since transfer is not scheduled, hence increasing the number of bytes done
				continue
			}
		}
		// If the list of transfer to be excluded is passed
		// then check the current transfer in the list of excluded transfer
		// If it exists, then skip the transfer
		if len(excludeTransfer) > 0 {
			// Get the source string from the part plan header
			src, _ := plan.TransferSrcDstStrings(t)
			// If the source exists in the list of excluded transfer
			// skip the transfer
			_, ok := excludeTransfer[src]
			if ok {
				jpm.ReportTransferDone()            // Don't schedule transfer which is mentioned to be excluded
				jpm.AddToBytesDone(jppt.SourceSize) // Since transfer is not scheduled, hence increasing the number of bytes done
				continue
			}
		}

		// If the transfer was failed, then while rescheduling the transfer marking it Started.
		if ts == common.ETransferStatus.Failed() {
			jppt.SetTransferStatus(common.ETransferStatus.Started(), true)
		}

		// Each transfer gets its own context (so any chunk can cancel the whole transfer) based off the job's context
		transferCtx, transferCancel := context.WithCancel(jobCtx)
		jptm := &jobPartTransferMgr{
			jobPartMgr:          jpm,
			jobPartPlanTransfer: jppt,
			transferIndex:       t,
			ctx:                 transferCtx,
			cancel:              transferCancel,
			//TODO: insert the factory func interface in jptm.
			// numChunks will be set by the transfer's prologue method
		}
		if jpm.ShouldLog(pipeline.LogInfo) {
			jpm.Log(pipeline.LogInfo, fmt.Sprintf("scheduling JobID=%v, Part#=%d, Transfer#=%d, priority=%v", plan.JobID, plan.PartNum, t, plan.Priority))
		}
		JobsAdmin.(*jobsAdmin).ScheduleTransfer(jpm.priority, jptm)
	}
}

func (jpm *jobPartMgr) ScheduleChunks(chunkFunc chunkFunc) {
	JobsAdmin.ScheduleChunk(jpm.priority, chunkFunc)
}

func (jpm *jobPartMgr) RescheduleTransfer(jptm IJobPartTransferMgr) {
	JobsAdmin.(*jobsAdmin).ScheduleTransfer(jpm.priority, jptm)
}

// refreshToken is a delegate function for token refreshing.
func (jpm *jobPartMgr) refreshBlobToken(ctx context.Context, tokenInfo common.OAuthTokenInfo, tokenCredential azblob.TokenCredential) time.Duration {
	oauthConfig, err := adal.NewOAuthConfig(tokenInfo.ActiveDirectoryEndpoint, tokenInfo.Tenant)
	if err != nil {
		if jpm.ShouldLog(pipeline.LogError) {
			jpm.Log(pipeline.LogError, fmt.Sprintf("failed to refresh token, due to error: %v", err.Error()))
		}
	}

	spt, err := adal.NewServicePrincipalTokenFromManualToken(*oauthConfig, common.ApplicationID, common.Resource, tokenInfo.Token)
	if err != nil {
		if jpm.ShouldLog(pipeline.LogError) {
			jpm.Log(pipeline.LogError, fmt.Sprintf("failed to refresh token, due to error: %v", err.Error()))
		}
	}

	err = spt.RefreshWithContext(ctx)
	if err != nil {
		if jpm.ShouldLog(pipeline.LogError) {
			jpm.Log(pipeline.LogError, fmt.Sprintf("failed to refresh token, due to error: %v", err.Error()))
		}
	}

	newToken := spt.Token()
	tokenCredential.SetToken(newToken.AccessToken)

	if jpm.ShouldLog(pipeline.LogDebug) {
		jpm.Log(pipeline.LogDebug, fmt.Sprintf("JobID=%v, Part#=%d, token refreshed.", jpm.Plan().JobID, jpm.Plan().PartNum))
	}

	waitDuration := newToken.Expires().Sub(time.Now().UTC()) - common.DefaultTokenExpiryWithinThreshold
	if waitDuration < time.Second {
		waitDuration = time.Nanosecond
	}
	if common.GlobalTestOAuthInjection.DoTokenRefreshInjection {
		waitDuration = common.GlobalTestOAuthInjection.TokenRefreshDuration
	}

	return waitDuration
}

// createCredential creates Azure storage client Credential based on CredentialInfo saved in InMemoryTransitJobState.
func (jpm *jobPartMgr) createBlobCredential(ctx context.Context) azblob.Credential {
	credential := azblob.NewAnonymousCredential()
	inMemoryJobState := jpm.jobMgr.getInMemoryTransitJobState()
	inMemoryTokenInfo := inMemoryJobState.credentialInfo.OAuthTokenInfo

	jpm.Log(pipeline.LogInfo, fmt.Sprintf("JobID=%v, credential type: %v", jpm.Plan().JobID, inMemoryJobState.credentialInfo.CredentialType))

	if inMemoryJobState.credentialInfo.CredentialType == common.ECredentialType.OAuthToken() {
		if inMemoryTokenInfo.IsEmpty() {
			jpm.Panic(fmt.Errorf("invalid state, cannot get valid token info for OAuthToken credential"))
		}

		// Create TokenCredential with refresher.
		return azblob.NewTokenCredential(
			inMemoryTokenInfo.AccessToken,
			func(credential azblob.TokenCredential) time.Duration {
				return jpm.refreshBlobToken(ctx, inMemoryTokenInfo, credential)
			})
	}

	return credential
}

// refreshToken is a delegate function for token refreshing.
func (jpm *jobPartMgr) refreshBlobFSToken(ctx context.Context, tokenInfo common.OAuthTokenInfo, tokenCredential azbfs.TokenCredential) time.Duration {
	oauthConfig, err := adal.NewOAuthConfig(tokenInfo.ActiveDirectoryEndpoint, tokenInfo.Tenant)
	if err != nil {
		if jpm.ShouldLog(pipeline.LogError) {
			jpm.Log(pipeline.LogError, fmt.Sprintf("failed to refresh token, due to error: %v", err.Error()))
		}
	}

	spt, err := adal.NewServicePrincipalTokenFromManualToken(*oauthConfig, common.ApplicationID, common.Resource, tokenInfo.Token)
	if err != nil {
		if jpm.ShouldLog(pipeline.LogError) {
			jpm.Log(pipeline.LogError, fmt.Sprintf("failed to refresh token, due to error: %v", err.Error()))
		}
	}

	err = spt.RefreshWithContext(ctx)
	if err != nil {
		if jpm.ShouldLog(pipeline.LogError) {
			jpm.Log(pipeline.LogError, fmt.Sprintf("failed to refresh token, due to error: %v", err.Error()))
		}
	}

	newToken := spt.Token()
	tokenCredential.SetToken(newToken.AccessToken)

	if jpm.ShouldLog(pipeline.LogDebug) {
		jpm.Log(pipeline.LogDebug, fmt.Sprintf("JobID=%v, Part#=%d, token refreshed.", jpm.Plan().JobID, jpm.Plan().PartNum))
	}

	waitDuration := newToken.Expires().Sub(time.Now().UTC()) - common.DefaultTokenExpiryWithinThreshold
	if waitDuration < time.Second {
		waitDuration = time.Nanosecond
	}
	if common.GlobalTestOAuthInjection.DoTokenRefreshInjection {
		waitDuration = common.GlobalTestOAuthInjection.TokenRefreshDuration
	}

	return waitDuration
}

// createCredential creates Azure storage client Credential based on CredentialInfo saved in InMemoryTransitJobState.
func (jpm *jobPartMgr) createBlobFSCredential(ctx context.Context) azbfs.Credential {
	inMemoryJobState := jpm.jobMgr.getInMemoryTransitJobState()
	inMemoryCredType := inMemoryJobState.credentialInfo.CredentialType
	inMemoryTokenInfo := inMemoryJobState.credentialInfo.OAuthTokenInfo

	jpm.Log(pipeline.LogInfo, fmt.Sprintf("JobID=%v, credential type: %v", jpm.Plan().JobID, inMemoryJobState.credentialInfo.CredentialType))

	switch inMemoryCredType {
	case common.ECredentialType.SharedKey(): // For testing
		// Get the Account Name and Key variables from environment
		name := os.Getenv("ACCOUNT_NAME")
		key := os.Getenv("ACCOUNT_KEY")
		// If the ACCOUNT_NAME and ACCOUNT_KEY are not set in environment variables
		if name == "" || key == "" {
			jpm.Panic(errors.New("ACCOUNT_NAME and ACCOUNT_KEY environment vars must be set before creating the blobfs pipeline"))
		}
		return azbfs.NewSharedKeyCredential(name, key)
	case common.ECredentialType.OAuthToken():
		if inMemoryTokenInfo.IsEmpty() {
			jpm.Panic(errors.New("invalid state, cannot get valid token info for OAuthToken credential"))
		}

		// Create TokenCredential with refresher.
		return azbfs.NewTokenCredential(
			inMemoryTokenInfo.AccessToken,
			func(credential azbfs.TokenCredential) time.Duration {
				return jpm.refreshBlobFSToken(ctx, inMemoryTokenInfo, credential)
			})
	default:
		jpm.Panic(fmt.Errorf("invalid state, credential type %v is not supported", inMemoryCredType))

		// Suppress compiler warning
		return nil
	}
}

func (jpm *jobPartMgr) createPipeline(ctx context.Context) {
	if jpm.pipeline == nil {
		fromTo := jpm.planMMF.Plan().FromTo

		switch fromTo {
		case common.EFromTo.BlobTrash():
			fallthrough
		case common.EFromTo.BlobBlob(): // Copy from blob service to blob service
			fallthrough
		case common.EFromTo.FileBlob(): // Copy from file service to blob service
			fallthrough
		case common.EFromTo.BlobLocal(): // download from Azure Blob to local file system
			fallthrough
		case common.EFromTo.LocalBlob(): // upload from local file system to Azure blob
			credential := jpm.createBlobCredential(ctx)
			jpm.pipeline = NewBlobPipeline(
				credential,
				azblob.PipelineOptions{
					Log: jpm.jobMgr.PipelineLogInfo(),
					Telemetry: azblob.TelemetryOptions{
						Value: common.UserAgent,
					},
				},
				XferRetryOptions{
					Policy:        0,
					MaxTries:      UploadMaxTries,
					TryTimeout:    UploadTryTimeout,
					RetryDelay:    UploadRetryDelay,
					MaxRetryDelay: UploadMaxRetryDelay},
				jpm.pacer)
		case common.EFromTo.BlobFSLocal():
			fallthrough
		case common.EFromTo.LocalBlobFS():
			credential := jpm.createBlobFSCredential(ctx)
			jpm.pipeline = NewBlobFSPipeline(
				credential,
				azbfs.PipelineOptions{
					Log: jpm.jobMgr.PipelineLogInfo(),
					Telemetry: azbfs.TelemetryOptions{
						Value: common.UserAgent,
					},
				},
				XferRetryOptions{
					Policy:        0,
					MaxTries:      UploadMaxTries,
					TryTimeout:    UploadTryTimeout,
					RetryDelay:    UploadRetryDelay,
					MaxRetryDelay: UploadMaxRetryDelay},
				jpm.pacer)
		case common.EFromTo.FileTrash():
			fallthrough
		case common.EFromTo.FileLocal(): // download from Azure File to local file system
			fallthrough
		case common.EFromTo.LocalFile(): // upload from local file system to Azure File
			jpm.pipeline = newFilePipeline(
				azfile.NewAnonymousCredential(),
				azfile.PipelineOptions{
					Log: jpm.jobMgr.PipelineLogInfo(),
					Telemetry: azfile.TelemetryOptions{
						Value: common.UserAgent,
					},
				},
				azfile.RetryOptions{
					Policy:        azfile.RetryPolicyExponential,
					MaxTries:      UploadMaxTries,
					TryTimeout:    UploadTryTimeout,
					RetryDelay:    UploadRetryDelay,
					MaxRetryDelay: UploadMaxRetryDelay,
				},
				jpm.pacer)
		default:
			panic(fmt.Errorf("Unrecognized FromTo: %q", fromTo.String()))
		}
	}
}

func (jpm *jobPartMgr) StartJobXfer(jptm IJobPartTransferMgr) {
	//jpm.createPipeline() //TODO: Ensure with @Jeff and @Prateek, as pipeline is created per jobPartMgr, it is moved to ScheduleTransfers
	jpm.newJobXfer(jptm, jpm.pipeline, jpm.pacer)
}

func (jpm *jobPartMgr) AddToBytesDone(value int64) int64 {
	return atomic.AddInt64(&jpm.bytesDone, value)
}

func (jpm *jobPartMgr) AddToBytesToTransfer(value int64) int64 {
	return atomic.AddInt64(&jpm.totalBytesToTransfer, value)
}

func (jpm *jobPartMgr) BytesDone() int64 {
	return atomic.LoadInt64(&jpm.bytesDone)
}

func (jpm *jobPartMgr) BytesToTransfer() int64 {
	return atomic.LoadInt64(&jpm.totalBytesToTransfer)
}

func (jpm *jobPartMgr) IsForceWriteTrue() bool {
	return jpm.Plan().ForceWrite
}

func (jpm *jobPartMgr) blobDstData(dataFileToXfer *common.MMF) (headers azblob.BlobHTTPHeaders, metadata azblob.Metadata) {
	if jpm.planMMF.Plan().DstBlobData.NoGuessMimeType || dataFileToXfer == nil {
		return jpm.blobHTTPHeaders, jpm.blobMetadata
	}
	return azblob.BlobHTTPHeaders{ContentType: http.DetectContentType(dataFileToXfer.Slice())}, jpm.blobMetadata
}

func (jpm *jobPartMgr) fileDstData(dataFileToXfer *common.MMF) (headers azfile.FileHTTPHeaders, metadata azfile.Metadata) {
	if jpm.planMMF.Plan().DstBlobData.NoGuessMimeType || dataFileToXfer == nil {
		return jpm.fileHTTPHeaders, jpm.fileMetadata
	}
	return azfile.FileHTTPHeaders{ContentType: http.DetectContentType(dataFileToXfer.Slice())}, jpm.fileMetadata
}

func (jpm *jobPartMgr) BlobTiers() (blockBlobTier common.BlockBlobTier, pageBlobTier common.PageBlobTier) {
	return jpm.blockBlobTier, jpm.pageBlobTier
}

func (jpm *jobPartMgr) localDstData() (preserveLastModifiedTime bool) {
	dstData := &jpm.Plan().DstLocalData
	return dstData.PreserveLastModifiedTime
}

// Call Done when a transfer has completed its epilog; this method returns the number of transfers completed so far
func (jpm *jobPartMgr) ReportTransferDone() (transfersDone uint32) {
	transfersDone = atomic.AddUint32(&jpm.atomicTransfersDone, 1)
	if jpm.ShouldLog(pipeline.LogInfo) {
		plan := jpm.Plan()
		jpm.Log(pipeline.LogInfo, fmt.Sprintf("JobID=%v, Part#=%d, TransfersDone=%d of %d", plan.JobID, plan.PartNum, transfersDone, plan.NumTransfers))
	}
	if transfersDone == jpm.planMMF.Plan().NumTransfers {
		jpm.jobMgr.ReportJobPartDone()
	}
	return transfersDone
}

//func (jpm *jobPartMgr) CancelJob() { jpm.jobMgr.Cancel() }
func (jpm *jobPartMgr) Close() {
	jpm.planMMF.Unmap()
	// Clear other fields to all for GC
	jpm.blobHTTPHeaders = azblob.BlobHTTPHeaders{}
	jpm.blobMetadata = azblob.Metadata{}
	jpm.fileHTTPHeaders = azfile.FileHTTPHeaders{}
	jpm.fileMetadata = azfile.Metadata{}
	jpm.preserveLastModifiedTime = false
	// TODO: Delete file?
	/*if err := os.Remove(jpm.planFile.Name()); err != nil {
		jpm.Panic(fmt.Errorf("error removing Job Part Plan file %s. Error=%v", jpm.planFile.Name(), err))
	}*/
}

// TODO: added for debugging purpose. remove later
// Add 1 to the active number of goroutine performing the transfer or executing the chunkFunc
func (jpm *jobPartMgr) OccupyAConnection() {
	jpm.jobMgr.OccupyAConnection()
}

// Sub 1 from the active number of goroutine performing the transfer or executing the chunkFunc
// TODO: added for debugging purpose. remove later
func (jpm *jobPartMgr) ReleaseAConnection() {
	jpm.jobMgr.ReleaseAConnection()
}

func (jpm *jobPartMgr) ShouldLog(level pipeline.LogLevel) bool  { return jpm.jobMgr.ShouldLog(level) }
func (jpm *jobPartMgr) Log(level pipeline.LogLevel, msg string) { jpm.jobMgr.Log(level, msg) }
func (jpm *jobPartMgr) Panic(err error)                         { jpm.jobMgr.Panic(err) }

// TODO: Can we delete this method?
// numberOfTransfersDone returns the numberOfTransfersDone_doNotUse of JobPartPlanInfo
// instance in thread safe manner
//func (jpm *jobPartMgr) numberOfTransfersDone() uint32 {	return atomic.LoadUint32(&jpm.numberOfTransfersDone_doNotUse)}

// setNumberOfTransfersDone sets the number of transfers done to a specific value
// in a thread safe manner
//func (jppi *jobPartPlanInfo) setNumberOfTransfersDone(val uint32) {
//	atomic.StoreUint32(&jPartPlanInfo.numberOfTransfersDone_doNotUse, val)
//}<|MERGE_RESOLUTION|>--- conflicted
+++ resolved
@@ -47,13 +47,8 @@
 // ServiceAPIVersionOverride is a global variable in package ste which is a key to Service Api Version Value set in the every Job's context.
 var ServiceAPIVersionOverride = serviceAPIVersionOverride{}
 
-<<<<<<< HEAD
-// defaultServiceApiVersion is the default value of service api version that is set as value to the ServiceAPIVersionOverride in every Job's context.
-const defaultServiceApiVersion = "2018-03-28"
-=======
 // DefaultServiceApiVersion is the default value of service api version that is set as value to the ServiceAPIVersionOverride in every Job's context.
-const DefaultServiceApiVersion = "2017-11-09"
->>>>>>> a679fe21
+const DefaultServiceApiVersion = "2018-03-28"
 
 // NewVersionPolicy creates a factory that can override the service version
 // set in the request header.
