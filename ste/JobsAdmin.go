--- conflicted
+++ resolved
@@ -30,12 +30,9 @@
 	"sync"
 	"sync/atomic"
 	"time"
-<<<<<<< HEAD
 
 	"github.com/Azure/azure-pipeline-go/pipeline"
 	"github.com/Azure/azure-storage-azcopy/common"
-=======
->>>>>>> 947d58ca
 )
 
 var JobsAdminInitialized = make(chan bool, 1)
