package cmd

import (
	"context"
	"errors"
	"fmt"
	"net/url"
	"os"
	"path/filepath"
<<<<<<< HEAD
	"sync"

	"github.com/Azure/azure-storage-azcopy/common"
=======
>>>>>>> 947d58ca
)

type copyUploadEnumerator common.CopyJobPartOrderRequest

// this function accepts the list of files/directories to transfer and processes them
func (e *copyUploadEnumerator) enumerate(cca *cookedCopyCmdArgs) error {
	util := copyHandlerUtil{}
	ctx := context.TODO() // Ensure correct context is used

	// attempt to parse the destination url
	destinationURL, err := url.Parse(cca.dst)
	if err != nil {
		// the destination should have already been validated, it would be surprising if it cannot be parsed at this point
		panic(err)
	}

	// list the source files and directories
	listOfFilesAndDirectories, err := filepath.Glob(cca.src)
	if err != nil || len(listOfFilesAndDirectories) == 0 {
		return fmt.Errorf("cannot find source to upload")
	}

	// when a single file is being uploaded, we need to treat this case differently, as the destinationURL might be a blob
	if len(listOfFilesAndDirectories) == 1 {
		f, err := os.Stat(listOfFilesAndDirectories[0])
		if err != nil {
			return errors.New("cannot find source to upload")
		}

		if !f.IsDir() {
			// Check if the files are passed with include flag
			// then source needs to be directory, if it is a file
			// then error is returned
			if len(e.Include) > 0 {
				return fmt.Errorf("for the use of include flag, source needs to be a directory")
			}
			// append file name as blob name in case the given URL is a container
			if (e.FromTo == common.EFromTo.LocalBlob() && util.urlIsContainerOrShare(destinationURL)) ||
				(e.FromTo == common.EFromTo.LocalFile() && util.urlIsAzureFileDirectory(ctx, destinationURL)) {
				destinationURL.Path = util.generateObjectPath(destinationURL.Path, f.Name())
			}

			// append file name as blob name in case the given URL is a blob FS directory.
			if e.FromTo == common.EFromTo.LocalBlobFS() {
				// Create blob FS pipeline.
				p, err := createBlobFSPipeline(ctx, e.CredentialInfo)
				if err != nil {
					return err
				}

				if util.urlIsBFSFileSystemOrDirectory(ctx, destinationURL, p) {
					destinationURL.Path = util.generateObjectPath(destinationURL.Path, f.Name())
				}
			}

			err = e.addTransfer(common.CopyTransfer{
				Source:           listOfFilesAndDirectories[0],
				Destination:      destinationURL.String(),
				LastModifiedTime: f.ModTime(),
				SourceSize:       f.Size(),
			}, cca)

			if err != nil {
				return err
			}
			return e.dispatchFinalPart()
		}
	}
	// if the user specifies a virtual directory ex: /container_name/extra_path
	// then we should extra_path as a prefix while uploading
	// temporarily save the path of the container
	cleanContainerPath := destinationURL.Path

	// If the files have been explicitly mentioned in the Include flag
	// then we do not need to iterate through the entire directory
	// Iterate through the files or sub-dir in the include flag
	// and queue them for transfer
	if len(e.Include) > 0 {
		for file, _ := range e.Include {
			// append the file name in the include flag to the soure directory
			// For Example: cca.src = C:\User\new-User include = "file.txt;file2.txt"
			// currentFile = C:\User\new\User\file.txt
			currentFile := cca.src + string(os.PathSeparator) + file
			// temporary saving the destination Url to later modify it
			// to get the resource Url
			currentDestinationUrl := *destinationURL
			f, err := os.Stat(currentFile)
			if err != nil {
				return fmt.Errorf("invalid file name %s. It doesn't exists inside the directory %s", file, cca.src)
			}
			// When the string in include flag is a file
			// add it to the transfer list.
			// Example: currentFile = C:\User\new\User\file.txt
			if !f.IsDir() {
				currentDestinationUrl.Path = util.generateObjectPath(currentDestinationUrl.Path,
					util.getRelativePath(cca.src, currentFile, string(os.PathSeparator)))
				e.addTransfer(common.CopyTransfer{
					Source:           currentFile,
					Destination:      currentDestinationUrl.String(),
					LastModifiedTime: f.ModTime(),
					SourceSize:       f.Size(),
				}, cca)
			} else {
				// When the string in include flag is a sub-directory
				// Example: currentFile = C:\User\new\User\dir1
				if !cca.recursive {
					// If the recursive flag is not set to true
					// then Ignore the files inside sub-dir
					continue
				}
				// walk through each file in sub directory
				err = filepath.Walk(currentFile, func(pathToFile string, f os.FileInfo, err error) error {
					if err != nil {
						return err
					}
					if f.IsDir() {
						// For Blob and Azure Files, empty directories are not uploaded
						// For BlobFs, empty directories are to be uploaded as well
						// If the directory is not empty, then uploading a file inside the directory path
						// will create the parent directory of file, so transfer is not required to create
						// a directory
						// For Example: Dst := FSystem/dir1/a.txt If dir1 doesn't exists
						// TODO: Currently disabling the upload of empty directories
						//if e.FromTo == common.EFromTo.LocalBlobFS() && f.Size() == 0 {
						//	currentDestinationUrl.Path = util.generateObjectPath(cleanContainerPath,
						//		util.getRelativePath(cca.src, pathToFile, string(os.PathSeparator)))
						//	err = e.addTransfer(common.CopyTransfer{
						//		Source:           pathToFile,
						//		Destination:      currentDestinationUrl.String(),
						//		LastModifiedTime: f.ModTime(),
						//		SourceSize:       f.Size(),
						//	}, wg, waitUntilJobCompletion)
						//	if err != nil {
						//		return err
						//	}
						//}
						// If the file inside sub-dir is again a sub-dir
						// then skip it, since files inside sub-dir will be
						// considered by walk func
						return nil
					} else {
						// create the remote Url of file inside sub-dir
						currentDestinationUrl.Path = util.generateObjectPath(cleanContainerPath,
							util.getRelativePath(cca.src, pathToFile, string(os.PathSeparator)))
						err = e.addTransfer(common.CopyTransfer{
							Source:           pathToFile,
							Destination:      currentDestinationUrl.String(),
							LastModifiedTime: f.ModTime(),
							SourceSize:       f.Size(),
						}, cca)
						if err != nil {
							return err
						}
					}
					return nil
				})
				// TODO: Eventually permission error won't be returned and CopyTransfer will carry the error to the transfer engine.
				if err != nil {
					return err
				}
			}
		}
		// dispatch the final part
		e.dispatchFinalPart()
		return nil
	}

	// Iterate through each file mentioned in the exclude flag
	// Verify if the file exists inside the source directory or not.
	// Replace the file entry in the exclude map with entire path of file.
	if len(e.Exclude) > 0 {
		for file, index := range e.Exclude {
			var filePath = ""
			// If the source directory doesn't have a separator at the end
			// place a separator between the source and file
			if cca.src[len(cca.src)-1] != os.PathSeparator {
				filePath = fmt.Sprintf("%s%s%s", cca.src, string(os.PathSeparator), file)
			} else {
				filePath = fmt.Sprintf("%s%s", cca.src, file)
			}
			// Get the file info to verify file exists or not.
			f, err := os.Stat(filePath)
			if err != nil {
				return fmt.Errorf("file %s mentioned in the exclude doesn't exists inside the source dir %s", file, cca.src)
			}

			// If the file passed is a sub-directory inside the source directory
			// append '*' at the end of the path of sub-dir
			// '*' is added so that sub-dir path matches the path of all the files inside this sub-dir
			// while enumeration
			// For Example: Src = C:\\User\user-1 exclude = "dir1"
			// filePath = C:\User\user-1\dir1\*
			// filePath matches with Path of C:\User\user-1\dir1\a.txt; C:\User\user-1\dir1\b.txt
			if f.IsDir() {
				// If the filePath doesn't have a separator at the end
				// place a separator between filePath and '*'
				if filePath[len(filePath)-1] != os.PathSeparator {
					filePath = fmt.Sprintf("%s%s%s", filePath, string(os.PathSeparator), "*")
				} else {
					filePath = fmt.Sprintf("%s%s", filePath, "*")
				}
			}
			delete(e.Exclude, file)
			e.Exclude[filePath] = index
		}
	}

	// walk through every file and directory
	// upload every file
	// upload directory recursively if recursive option is on
	for _, fileOrDirectoryPath := range listOfFilesAndDirectories {
		f, err := os.Stat(fileOrDirectoryPath)
		if err == nil {
			// directories are uploaded only if recursive is on
			if f.IsDir() && cca.recursive {
				// walk goes through the entire directory tree
				err = filepath.Walk(fileOrDirectoryPath, func(pathToFile string, f os.FileInfo, err error) error {
					if err != nil {
						return err
					}
					if f.IsDir() {
						// For Blob and Azure Files, empty directories are not uploaded
						// For BlobFs, empty directories are to be uploaded as well
						// If the directory is not empty, then uploading a file inside the directory path
						// will create the parent directory of file, so transfe is not required to create
						// a directory
						// For Example: Dst := FSystem/dir1/a.txt If dir1 doesn't exists
						// TODO: Currently disabling the upload of empty directories
						//if e.FromTo == common.EFromTo.LocalBlobFS() && f.Size() == 0 {
						//	destinationURL.Path = util.generateObjectPath(cleanContainerPath,
						//		util.getRelativePath(cca.src, pathToFile, string(os.PathSeparator)))
						//	err = e.addTransfer(common.CopyTransfer{
						//		Source:           pathToFile,
						//		Destination:      destinationURL.String(),
						//		LastModifiedTime: f.ModTime(),
						//		SourceSize:       f.Size(),
						//	}, wg, waitUntilJobCompletion)
						//	if err != nil {
						//		return err
						//	}
						//}
						// If the file inside sub-dir is again a sub-dir
						// then skip it, since files inside sub-dir will be
						// considered by walk func
						return nil
					} else {
						// Check if the file should be excluded or not.
						if util.resourceShouldBeExcluded(e.Exclude, pathToFile) {
							return nil
						}
						// upload the files
						// the path in the blob name started at the given fileOrDirectoryPath
						// example: fileOrDirectoryPath = "/dir1/dir2/dir3" pathToFile = "/dir1/dir2/dir3/file1.txt" result = "dir3/file1.txt"
						destinationURL.Path = util.generateObjectPath(cleanContainerPath,
							util.getRelativePath(fileOrDirectoryPath, pathToFile, string(os.PathSeparator)))
						err = e.addTransfer(common.CopyTransfer{
							Source:           pathToFile,
							Destination:      destinationURL.String(),
							LastModifiedTime: f.ModTime(),
							SourceSize:       f.Size(),
						}, cca)
						if err != nil {
							return err
						}
					}
					return nil
				})
			} else if !f.IsDir() {
				// files are uploaded using their file name as blob name
				destinationURL.Path = util.generateObjectPath(cleanContainerPath, f.Name())
				err = e.addTransfer(common.CopyTransfer{
					Source:           fileOrDirectoryPath,
					Destination:      destinationURL.String(),
					LastModifiedTime: f.ModTime(),
					SourceSize:       f.Size(),
				}, cca)
				if err != nil {
					return err
				}
			}
		}
	}

	if e.PartNum == 0 && len(e.Transfers) == 0 {
		return errors.New("nothing can be uploaded, please use --recursive to upload directories")
	}
	return e.dispatchFinalPart()
}

func (e *copyUploadEnumerator) addTransfer(transfer common.CopyTransfer, cca *cookedCopyCmdArgs) error {
	return addTransfer((*common.CopyJobPartOrderRequest)(e), transfer, cca)
}

func (e *copyUploadEnumerator) dispatchFinalPart() error {
	return dispatchFinalPart((*common.CopyJobPartOrderRequest)(e))
}

func (e *copyUploadEnumerator) partNum() common.PartNumber {
	return e.PartNum
}<|MERGE_RESOLUTION|>--- conflicted
+++ resolved
@@ -7,12 +7,8 @@
 	"net/url"
 	"os"
 	"path/filepath"
-<<<<<<< HEAD
-	"sync"
 
 	"github.com/Azure/azure-storage-azcopy/common"
-=======
->>>>>>> 947d58ca
 )
 
 type copyUploadEnumerator common.CopyJobPartOrderRequest
