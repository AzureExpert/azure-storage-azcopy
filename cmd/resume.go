// Copyright © 2017 Microsoft <wastore@microsoft.com>
//
// Permission is hereby granted, free of charge, to any person obtaining a copy
// of this software and associated documentation files (the "Software"), to deal
// in the Software without restriction, including without limitation the rights
// to use, copy, modify, merge, publish, distribute, sublicense, and/or sell
// copies of the Software, and to permit persons to whom the Software is
// furnished to do so, subject to the following conditions:
//
// The above copyright notice and this permission notice shall be included in
// all copies or substantial portions of the Software.
//
// THE SOFTWARE IS PROVIDED "AS IS", WITHOUT WARRANTY OF ANY KIND, EXPRESS OR
// IMPLIED, INCLUDING BUT NOT LIMITED TO THE WARRANTIES OF MERCHANTABILITY,
// FITNESS FOR A PARTICULAR PURPOSE AND NONINFRINGEMENT. IN NO EVENT SHALL THE
// AUTHORS OR COPYRIGHT HOLDERS BE LIABLE FOR ANY CLAIM, DAMAGES OR OTHER
// LIABILITY, WHETHER IN AN ACTION OF CONTRACT, TORT OR OTHERWISE, ARISING FROM,
// OUT OF OR IN CONNECTION WITH THE SOFTWARE OR THE USE OR OTHER DEALINGS IN
// THE SOFTWARE.

package cmd

import (
	"errors"
	"fmt"
	"strings"
	"time"

	"github.com/Azure/azure-storage-azcopy/common"
	"github.com/Azure/azure-storage-azcopy/ste"
	"github.com/spf13/cobra"
)

// TODO the behavior of the resume command should be double-checked
// TODO ex: does it output json??
type resumeJobController struct {
	// generated
	jobID common.JobID

	// variables used to calculate progress
	// intervalStartTime holds the last time value when the progress summary was fetched
	// the value of this variable is used to calculate the throughput
	// it gets updated every time the progress summary is fetched
	intervalStartTime        time.Time
	intervalBytesTransferred uint64

	// used to calculate job summary
	jobStartTime time.Time
}

func (cca *resumeJobController) PrintJobStartedMsg() {
	glcm.Info("\nJob " + cca.jobID.String() + " has started\n")
}

func (cca *resumeJobController) CancelJob() {
	err := cookedCancelCmdArgs{jobID: cca.jobID}.process()
	if err != nil {
		glcm.ExitWithError("error occurred while cancelling the job "+cca.jobID.String()+". Failed with error "+err.Error(), common.EExitCode.Error())
	}
}

func (cca *resumeJobController) InitializeProgressCounters() {
	cca.jobStartTime = time.Now()
	cca.intervalStartTime = time.Now()
	cca.intervalBytesTransferred = 0
}

func (cca *resumeJobController) PrintJobProgressStatus() {
	// fetch a job status
	var summary common.ListJobSummaryResponse
	Rpc(common.ERpcCmd.ListJobSummary(), &cca.jobID, &summary)
	jobDone := summary.JobStatus == common.EJobStatus.Completed() || summary.JobStatus == common.EJobStatus.Cancelled()

	// if json is not desired, and job is done, then we generate a special end message to conclude the job
	if jobDone {
		duration := time.Now().Sub(cca.jobStartTime) // report the total run time of the job

		glcm.ExitWithSuccess(fmt.Sprintf(
			"\n\nJob %s summary\nElapsed Time (Minutes): %v\nTotal Number Of Transfers: %v\nNumber of Transfers Completed: %v\nNumber of Transfers Failed: %v\nFinal Job Status: %v\n",
			summary.JobID.String(),
			ste.ToFixed(duration.Minutes(), 4),
			summary.TotalTransfers,
			summary.TransfersCompleted,
			summary.TransfersFailed,
			summary.JobStatus), common.EExitCode.Success())
	}

	// if json is not needed, and job is not done, then we generate a message that goes nicely on the same line
	// display a scanning keyword if the job is not completely ordered
	var scanningString = ""
	if !summary.CompleteJobOrdered {
		scanningString = "(scanning...)"
	}

	// compute the average throughput for the last time interval
	bytesInMB := float64(float64(summary.BytesOverWire-cca.intervalBytesTransferred) / float64(1024*1024))
	timeElapsed := time.Since(cca.intervalStartTime).Seconds()
	throughPut := common.Iffloat64(timeElapsed != 0, bytesInMB/timeElapsed, 0)

	// reset the interval timer and byte count
	cca.intervalStartTime = time.Now()
	cca.intervalBytesTransferred = summary.BytesOverWire

	if throughPut == 0 {
		glcm.Progress(fmt.Sprintf("%v Done, %v Failed, %v Pending, %v Total%s",
			summary.TransfersCompleted,
			summary.TransfersFailed,
			summary.TotalTransfers-(summary.TransfersCompleted+summary.TransfersFailed),
			summary.TotalTransfers,
			scanningString))
	} else {
		glcm.Progress(fmt.Sprintf("%v Done, %v Failed, %v Pending, %v Total%s, 2-sec Throughput (MB/s): %v",
			summary.TransfersCompleted,
			summary.TransfersFailed,
			summary.TotalTransfers-(summary.TransfersCompleted+summary.TransfersFailed),
			summary.TotalTransfers, scanningString, ste.ToFixed(throughPut, 4)))
	}
}

func init() {
	resumeCmdArgs := resumeCmdArgs{}

	// resumeCmd represents the resume command
	resumeCmd := &cobra.Command{
		Use:        "resume jobID",
		SuggestFor: []string{"resme", "esume", "resue"},
		Short:      "Resume the existing job with the given job ID",
		Long: `
Resume the existing job with the given job ID.`,
		Args: func(cmd *cobra.Command, args []string) error {
			// the resume command requires necessarily to have an argument
			// resume jobId -- resumes all the parts of an existing job for given jobId

			// If no argument is passed then it is not valid
			if len(args) != 1 {
				return errors.New("this command requires jobId to be passed as argument")
			}
			resumeCmdArgs.jobID = args[0]
			return nil
		},
		Run: func(cmd *cobra.Command, args []string) {
			err := resumeCmdArgs.process()
			if err != nil {
				glcm.ExitWithError(fmt.Sprintf("failed to perform resume command due to error: %s", err.Error()), common.EExitCode.Error())
			}
		},
	}

	rootCmd.AddCommand(resumeCmd)
	resumeCmd.PersistentFlags().StringVar(&resumeCmdArgs.includeTransfer, "include", "", "Filter: only include these failed transfer(s) when resuming the job. "+
		"Files should be separated by ';'.")
	resumeCmd.PersistentFlags().StringVar(&resumeCmdArgs.excludeTransfer, "exclude", "", "Filter: exclude these failed transfer(s) when resuming the job. "+
		"Files should be separated by ';'.")
	// oauth options
	resumeCmd.PersistentFlags().BoolVar(&resumeCmdArgs.useInteractiveOAuthUserCredential, "oauth-user", false, "Use OAuth user credential and do interactive login.")
	resumeCmd.PersistentFlags().StringVar(&resumeCmdArgs.tenantID, "tenant-id", common.DefaultTenantID, "Tenant id to use for OAuth user interactive login.")
	resumeCmd.PersistentFlags().StringVar(&resumeCmdArgs.aadEndpoint, "aad-endpoint", common.DefaultActiveDirectoryEndpoint, "Azure active directory endpoint to use for OAuth user interactive login.")
<<<<<<< HEAD
}

type resumeCmdArgs struct {
	jobID           string
	includeTransfer string
	excludeTransfer string

	// oauth options
	useInteractiveOAuthUserCredential bool
	tenantID                          string
	aadEndpoint                       string
}

// processes the resume command,
// dispatches the resume Job order to the storage engine.
func (rca resumeCmdArgs) process() error {
	// parsing the given JobId to validate its format correctness
	jobID, err := common.ParseJobID(rca.jobID)
	if err != nil {
		// If parsing gives an error, hence it is not a valid JobId format
		return fmt.Errorf("error parsing the jobId %s. Failed with error %s", rca.jobID, err.Error())
	}

=======
}

type resumeCmdArgs struct {
	jobID           string
	includeTransfer string
	excludeTransfer string

	// oauth options
	useInteractiveOAuthUserCredential bool
	tenantID                          string
	aadEndpoint                       string
}

// processes the resume command,
// dispatches the resume Job order to the storage engine.
func (rca resumeCmdArgs) process() error {
	// parsing the given JobId to validate its format correctness
	jobID, err := common.ParseJobID(rca.jobID)
	if err != nil {
		// If parsing gives an error, hence it is not a valid JobId format
		return fmt.Errorf("error parsing the jobId %s. Failed with error %s", rca.jobID, err.Error())
	}

>>>>>>> 8762f266
	includeTransfer := make(map[string]int)
	excludeTransfer := make(map[string]int)

	// If the transfer has been provided with the include, parse the transfer list.
	if len(rca.includeTransfer) > 0 {
		// Split the Include Transfer using ';'
		transfers := strings.Split(rca.includeTransfer, ";")
		for index := range transfers {
			if len(transfers[index]) == 0 {
				// If the transfer provided is empty
				// skip the transfer
				// This is to handle the misplaced ';'
				continue
			}
			includeTransfer[transfers[index]] = index
		}
	}
	// If the transfer has been provided with the exclude, parse the transfer list.
	if len(rca.excludeTransfer) > 0 {
		// Split the Exclude Transfer using ';'
		transfers := strings.Split(rca.excludeTransfer, ";")
		for index := range transfers {
			if len(transfers[index]) == 0 {
				// If the transfer provided is empty
				// skip the transfer
				// This is to handle the misplaced ';'
				continue
			}
			excludeTransfer[transfers[index]] = index
		}
	}

	// Initialize credential info.
	credentialInfo := common.CredentialInfo{
		CredentialType: common.ECredentialType.Anonymous(),
	}
	// Check whether to use OAuthToken credential.
	// Scenario-1: interactive login per copy command
	// Scenario-Test: unattended testing with oauthTokenInfo set through environment variable
	// Scenario-2: session mode which get token from cache
	uotm := GetUserOAuthTokenManagerInstance()
	hasCachedToken, err := uotm.HasCachedToken()
	if rca.useInteractiveOAuthUserCredential || common.EnvVarOAuthTokenInfoExists() || hasCachedToken {
		credentialInfo.CredentialType = common.ECredentialType.OAuthToken()
		var oAuthTokenInfo *common.OAuthTokenInfo
		// For Scenario-1, create token with interactive login if necessary.
		if rca.useInteractiveOAuthUserCredential {
			oAuthTokenInfo, err = uotm.LoginWithADEndpoint(rca.tenantID, rca.aadEndpoint, false)
			if err != nil {
				return fmt.Errorf(
					"login failed with tenantID %q, using public Azure directory endpoint 'https://login.microsoftonline.com', due to error: %s",
					rca.tenantID,
					err.Error())
			}
		} else if oAuthTokenInfo, err = uotm.GetTokenInfoFromEnvVar(); err == nil || !common.IsErrorEnvVarOAuthTokenInfoNotSet(err) {
			// Scenario-Test
			glcm.Info(fmt.Sprintf("%v is set.", common.EnvVarOAuthTokenInfo))
			if err != nil { // this is the case when env var exists while get token info failed
				return err
			}
		} else { // Scenario-2
			oAuthTokenInfo, err = uotm.GetCachedTokenInfo()
			if err != nil {
				return err
			}
		}
		if oAuthTokenInfo == nil {
			return errors.New("cannot get valid oauth token")
		}
		credentialInfo.OAuthTokenInfo = *oAuthTokenInfo
	}
	glcm.Info(fmt.Sprintf("Resume uses credential type %q.\n", credentialInfo.CredentialType))

	// Send resume job request.
	var resumeJobResponse common.CancelPauseResumeResponse
	Rpc(common.ERpcCmd.ResumeJob(),
		&common.ResumeJobRequest{
			JobID:           jobID,
			CredentialInfo:  credentialInfo,
			IncludeTransfer: includeTransfer,
			ExcludeTransfer: excludeTransfer,
		},
		&resumeJobResponse)

	if !resumeJobResponse.CancelledPauseResumed {
		glcm.ExitWithError(resumeJobResponse.ErrorMsg, common.EExitCode.Error())
	}

	controller := resumeJobController{jobID: jobID}
	glcm.WaitUntilJobCompletion(&controller)

	return nil
}<|MERGE_RESOLUTION|>--- conflicted
+++ resolved
@@ -155,7 +155,6 @@
 	resumeCmd.PersistentFlags().BoolVar(&resumeCmdArgs.useInteractiveOAuthUserCredential, "oauth-user", false, "Use OAuth user credential and do interactive login.")
 	resumeCmd.PersistentFlags().StringVar(&resumeCmdArgs.tenantID, "tenant-id", common.DefaultTenantID, "Tenant id to use for OAuth user interactive login.")
 	resumeCmd.PersistentFlags().StringVar(&resumeCmdArgs.aadEndpoint, "aad-endpoint", common.DefaultActiveDirectoryEndpoint, "Azure active directory endpoint to use for OAuth user interactive login.")
-<<<<<<< HEAD
 }
 
 type resumeCmdArgs struct {
@@ -179,31 +178,6 @@
 		return fmt.Errorf("error parsing the jobId %s. Failed with error %s", rca.jobID, err.Error())
 	}
 
-=======
-}
-
-type resumeCmdArgs struct {
-	jobID           string
-	includeTransfer string
-	excludeTransfer string
-
-	// oauth options
-	useInteractiveOAuthUserCredential bool
-	tenantID                          string
-	aadEndpoint                       string
-}
-
-// processes the resume command,
-// dispatches the resume Job order to the storage engine.
-func (rca resumeCmdArgs) process() error {
-	// parsing the given JobId to validate its format correctness
-	jobID, err := common.ParseJobID(rca.jobID)
-	if err != nil {
-		// If parsing gives an error, hence it is not a valid JobId format
-		return fmt.Errorf("error parsing the jobId %s. Failed with error %s", rca.jobID, err.Error())
-	}
-
->>>>>>> 8762f266
 	includeTransfer := make(map[string]int)
 	excludeTransfer := make(map[string]int)
 
