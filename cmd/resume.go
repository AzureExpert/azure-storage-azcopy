--- conflicted
+++ resolved
@@ -63,15 +63,9 @@
 	}
 
 	rootCmd.AddCommand(resumeCmd)
-<<<<<<< HEAD
 	resumeCmd.PersistentFlags().StringVar(&resumeCmdArgs.includeTransfer, "include", "", "Filter: only include these failed transfer will be resumed while resuming the job "+
 		"More than one file are separated by ';'")
 	resumeCmd.PersistentFlags().StringVar(&resumeCmdArgs.excludeTransfer, "exclude", "", "Filter: exclude these failed transfer while resuming the job "+
-=======
-	resumeCmd.PersistentFlags().StringVar(&includeTransfer, "include", "", "Filter: only include these failed transfer will be resumed while resuming the job "+
-		"More than one file are separated by ';'")
-	resumeCmd.PersistentFlags().StringVar(&excludeTransfer, "exclude", "", "Filter: exclude these failed transfer while resuming the job "+
->>>>>>> dcbe0197
 		"More than one file are separated by ';'")
 	// oauth options
 	resumeCmd.PersistentFlags().BoolVar(&resumeCmdArgs.useInteractiveOAuthUserCredential, "oauth-user", false, "Use OAuth user credential and do interactive login.")
