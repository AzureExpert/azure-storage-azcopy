--- conflicted
+++ resolved
@@ -26,12 +26,9 @@
 	"net/url"
 	"reflect"
 	"strings"
-<<<<<<< HEAD
 
 	"github.com/Azure/azure-storage-azcopy/common"
-=======
 	"github.com/JeffreyRichter/enum/enum"
->>>>>>> 947d58ca
 )
 
 func validateFromTo(src, dst string, userSpecifiedFromTo string) (common.FromTo, error) {
@@ -64,19 +61,13 @@
 	// Try to infer the 1st argument
 	srcLocation := inferArgumentLocation(src)
 	if srcLocation == srcLocation.Unknown() {
-<<<<<<< HEAD
-=======
 		glcm.Info("Can't infer source location of " + src + ". Please specify the --FromTo switch")
->>>>>>> 947d58ca
 		return common.EFromTo.Unknown()
 	}
 
 	dstLocation := inferArgumentLocation(dst)
 	if dstLocation == dstLocation.Unknown() {
-<<<<<<< HEAD
-=======
 		glcm.Info("Can't infer destination location of " + dst + ". Please specify the --FromTo switch")
->>>>>>> 947d58ca
 		return common.EFromTo.Unknown()
 	}
 
