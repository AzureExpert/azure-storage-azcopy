--- conflicted
+++ resolved
@@ -21,27 +21,10 @@
 	ctx := context.TODO()
 
 	// Create Pipeline to Get the Blob Properties or List Blob Segment
-<<<<<<< HEAD
 	p, err := createBlobPipeline(ctx, e.CredentialInfo)
 	if err != nil {
 		return err
 	}
-=======
-	p := azblob.NewPipeline(
-		azblob.NewAnonymousCredential(),
-		azblob.PipelineOptions{
-			Retry: azblob.RetryOptions{
-				Policy:        azblob.RetryPolicyExponential,
-				MaxTries:      ste.UploadMaxTries,
-				TryTimeout:    ste.UploadTryTimeout,
-				RetryDelay:    ste.UploadRetryDelay,
-				MaxRetryDelay: ste.UploadMaxRetryDelay,
-			},
-			Telemetry: azblob.TelemetryOptions{
-				Value: common.UserAgent,
-			},
-		})
->>>>>>> dcbe0197
 
 	// attempt to parse the source url
 	sourceUrl, err := url.Parse(sourceUrlString)
@@ -256,8 +239,8 @@
 	}
 	// If part number is 0 && number of transfer queued is 0
 	// it means that no job part has been dispatched and there are no
-	// transfer in Job to dispatch a JobPart. 
-	if e.PartNum == 0  && len(e.Transfers) == 0 {
+	// transfer in Job to dispatch a JobPart.
+	if e.PartNum == 0 && len(e.Transfers) == 0 {
 		return fmt.Errorf("no transfer queued to download. Please verify the source / destination")
 	}
 	// dispatch the JobPart as Final Part of the Job
