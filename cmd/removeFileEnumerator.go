--- conflicted
+++ resolved
@@ -150,11 +150,7 @@
 					}
 
 					// If recursive is turned on, add sub directories.
-<<<<<<< HEAD
-					if isRecursiveOn {
-=======
 					if cca.recursive {
->>>>>>> 947d58ca
 						for _, dirInfo := range lResp.DirectoryItems {
 							d := currentDirURL.NewDirectoryURL(dirInfo.Name)
 							dirStack.Push(d)
