--- conflicted
+++ resolved
@@ -2,40 +2,23 @@
 
 
 [[projects]]
-  digest = "1:d2ccb697dc13c8fbffafa37baae97594d5592ae8f7e113471084137315536e2b"
   name = "github.com/Azure/azure-pipeline-go"
   packages = ["pipeline"]
-<<<<<<< HEAD
-=======
-  pruneopts = "UT"
->>>>>>> 947d58ca
   revision = "7571e8eb0876932ab505918ff7ed5107773e5ee2"
   version = "0.1.7"
 
 [[projects]]
-<<<<<<< HEAD
   branch = "master"
-=======
-  digest = "1:c6e1a40193481d2b6a60460676239f91db3f28719accdc5520867a04f838df04"
->>>>>>> 947d58ca
   name = "github.com/Azure/azure-storage-blob-go"
   packages = [
     "2016-05-31/azblob",
     "2018-03-28/azblob"
   ]
-<<<<<<< HEAD
   revision = "eaae161d9d5e07363f04ddb19d84d57efc66d1a1"
-=======
-  pruneopts = "UT"
-  revision = "66ba96e49ebbdc3cd26970c6c675c906d304b5e2"
-  version = "0.1.4"
->>>>>>> 947d58ca
 
 [[projects]]
-  digest = "1:81b7c442e83f8b22844d1c5abdb53721df2f0c463a3e2bd6ba62f8b527766af3"
   name = "github.com/Azure/azure-storage-file-go"
   packages = ["2017-07-29/azfile"]
-<<<<<<< HEAD
   revision = "9227fd295d972e4395fd601e6f48cee2f5cda02b"
   version = "0.2.0"
 
@@ -45,39 +28,29 @@
     "autorest/adal",
     "autorest/date"
   ]
-  revision = "1f7cd6cfe0adea687ad44a512dfe76140f804318"
-  version = "v10.12.0"
+  revision = "894522ed0d5cab8d143c39116ddc5f605a1931ee"
+  version = "v10.13.0"
+
+[[projects]]
+  branch = "master"
+  name = "github.com/JeffreyRichter/enum"
+  packages = ["enum"]
+  revision = "7442b5f6e9f53e7658880bd67da9402700acd72e"
 
 [[projects]]
   name = "github.com/dgrijalva/jwt-go"
   packages = ["."]
   revision = "06ea1031745cb8b3dab3f6a236daf2b0aa468b7e"
   version = "v3.2.0"
-=======
-  pruneopts = "UT"
-  revision = "9227fd295d972e4395fd601e6f48cee2f5cda02b"
-  version = "0.2.0"
->>>>>>> 947d58ca
 
 [[projects]]
-  branch = "master"
-  digest = "1:3b037533aea8b5f352ba10b9bef5bb1223a2e5255ef7f116d30e38d2f3e943ab"
-  name = "github.com/JeffreyRichter/enum"
-  packages = ["enum"]
-  pruneopts = "UT"
-  revision = "7442b5f6e9f53e7658880bd67da9402700acd72e"
-
-[[projects]]
-  digest = "1:abeb38ade3f32a92943e5be54f55ed6d6e3b6602761d74b4aab4c9dd45c18abd"
   name = "github.com/fsnotify/fsnotify"
   packages = ["."]
-  pruneopts = "UT"
   revision = "c2828203cd70a50dcccfb2761f8b1f8ceef9a8e9"
   version = "v1.4.7"
 
 [[projects]]
   branch = "master"
-  digest = "1:ac64f01acc5eeea9dde40e326de6b6471e501392ec06524c3b51033aa50789bc"
   name = "github.com/hashicorp/hcl"
   packages = [
     ".",
@@ -91,19 +64,15 @@
     "json/scanner",
     "json/token"
   ]
-  pruneopts = "UT"
   revision = "ef8a98b0bbce4a65b5aa4c368430a80ddc533168"
 
 [[projects]]
-  digest = "1:870d441fe217b8e689d7949fef6e43efbc787e50f200cb1e70dbca9204a1d6be"
   name = "github.com/inconshreveable/mousetrap"
   packages = ["."]
-  pruneopts = "UT"
   revision = "76626ae9c91c4f2a10f34cad8ce83ea42c93bb75"
   version = "v1.0"
 
 [[projects]]
-<<<<<<< HEAD
   branch = "master"
   name = "github.com/jiacfan/keychain"
   packages = ["."]
@@ -132,125 +101,71 @@
   packages = ["."]
   revision = "c2353362d570a7bfa228149c62842019201cfb71"
   version = "v1.8.0"
-=======
-  digest = "1:5149009cc36718234a9ad2896b04b04716808b8d72143b5687c0a15b53132b27"
-  name = "github.com/magiconair/properties"
-  packages = ["."]
-  pruneopts = "UT"
-  revision = "c3beff4c2358b44d0493c7dda585e7db7ff28ae6"
-  version = "v1.7.6"
->>>>>>> 947d58ca
 
 [[projects]]
   branch = "master"
-  digest = "1:12ae6210bdbdad658a9a67fd95cd9c99f7fdbf12f6d36eaf0af704e69dacf4f5"
   name = "github.com/mitchellh/go-homedir"
   packages = ["."]
-<<<<<<< HEAD
   revision = "3864e76763d94a6df2f9960b16a20a33da9f9a66"
-=======
-  pruneopts = "UT"
-  revision = "b8bc1bf767474819792c23f32d8286a45736f1c6"
->>>>>>> 947d58ca
 
 [[projects]]
   branch = "master"
-  digest = "1:2514da1e59c0a936d8c1e0fbf5592267a3c5893eb4555ce767bb54d149e9cf6e"
   name = "github.com/mitchellh/mapstructure"
   packages = ["."]
-<<<<<<< HEAD
-  revision = "bb74f1db0675b241733089d5a1faa5dd8b0ef57b"
-=======
-  pruneopts = "UT"
-  revision = "00c29f56e2386353d58c599509e8dc3801b0d716"
->>>>>>> 947d58ca
+  revision = "f15292f7a699fcc1a38a80977f80a046874ba8ac"
 
 [[projects]]
-  digest = "1:7231124c9669dfb54b82ef8b89f2735cf5d5d2529a23c6ac93a8c4b8bbb28b28"
   name = "github.com/pelletier/go-toml"
   packages = ["."]
-<<<<<<< HEAD
   revision = "c01d1270ff3e442a8a57cddc1c92dc1138598194"
   version = "v1.2.0"
-=======
-  pruneopts = "UT"
-  revision = "acdc4509485b587f5e675510c4f2c63e90ff68a8"
-  version = "v1.1.0"
->>>>>>> 947d58ca
 
 [[projects]]
-  digest = "1:e4168390bb505389d58a8f5bca9e3cd9a34ffb32fbb00c4df5c0ca30fddc3d74"
   name = "github.com/spf13/afero"
   packages = [
     ".",
     "mem"
   ]
-<<<<<<< HEAD
   revision = "787d034dfe70e44075ccc060d346146ef53270ad"
   version = "v1.1.1"
-=======
-  pruneopts = "UT"
-  revision = "63644898a8da0bc22138abf860edaf5277b6102e"
-  version = "v1.1.0"
->>>>>>> 947d58ca
 
 [[projects]]
-  digest = "1:516e71bed754268937f57d4ecb190e01958452336fa73dbac880894164e91c1f"
   name = "github.com/spf13/cast"
   packages = ["."]
-  pruneopts = "UT"
   revision = "8965335b8c7107321228e3e3702cab9832751bac"
   version = "v1.2.0"
 
 [[projects]]
-  digest = "1:872fa275c31e1f9db31d66fa9b1d4a7bb9a080ff184e6977da01f36bfbe07f11"
   name = "github.com/spf13/cobra"
   packages = ["."]
-<<<<<<< HEAD
-=======
-  pruneopts = "UT"
->>>>>>> 947d58ca
   revision = "ef82de70bb3f60c65fb8eebacbb2d122ef517385"
   version = "v0.0.3"
 
 [[projects]]
   branch = "master"
-  digest = "1:080e5f630945ad754f4b920e60b4d3095ba0237ebf88dc462eb28002932e3805"
   name = "github.com/spf13/jwalterweatherman"
   packages = ["."]
-  pruneopts = "UT"
   revision = "7c0cea34c8ece3fbeb2b27ab9b59511d360fb394"
 
 [[projects]]
-  digest = "1:9424f440bba8f7508b69414634aef3b2b3a877e522d8a4624692412805407bb7"
   name = "github.com/spf13/pflag"
   packages = ["."]
-  pruneopts = "UT"
   revision = "583c0c0531f06d5278b7d917446061adc344b5cd"
   version = "v1.0.1"
 
 [[projects]]
-  digest = "1:59e7dceb53b4a1e57eb1eb0bf9951ff0c25912df7660004a789b62b4e8cdca3b"
   name = "github.com/spf13/viper"
   packages = ["."]
-  pruneopts = "UT"
   revision = "b5e8006cbee93ec955a89ab31e0e3ce3204f3736"
   version = "v1.0.2"
 
 [[projects]]
   branch = "master"
-  digest = "1:59fdb8bf86a81a5bff0e1a6c39d06f09251c627aeab82d64d3431cf4014d10d7"
   name = "golang.org/x/sys"
   packages = ["unix"]
-<<<<<<< HEAD
-  revision = "1b2967e3c290b7c545b3db0deeda16e9be4f98a2"
-=======
-  pruneopts = "UT"
-  revision = "6f686a352de66814cdd080d970febae7767857a3"
->>>>>>> 947d58ca
+  revision = "ac767d655b305d4e9612f5f6e33120b9176c4ad4"
 
 [[projects]]
-  digest = "1:038003d098ffc345c4c5c6d47bcc6920b2649ee0c0d557162e54e75c76cadf8b"
   name = "golang.org/x/text"
   packages = [
     "internal/gen",
@@ -260,47 +175,24 @@
     "unicode/cldr",
     "unicode/norm"
   ]
-  pruneopts = "UT"
   revision = "f21a4dfb5e38f5895301dc265a8def02365cc3d0"
   version = "v0.3.0"
 
 [[projects]]
   branch = "v1"
-  digest = "1:dcb51660fc1fd7bfa3f45305db912fa587c12c17658fd66b3ab55339b59ffbe6"
   name = "gopkg.in/check.v1"
   packages = ["."]
-<<<<<<< HEAD
   revision = "788fd78401277ebd861206a03c884797c6ec5541"
-=======
-  pruneopts = "UT"
-  revision = "20d25e2804050c1cd24a7eea1e7a6447dd0e74ec"
->>>>>>> 947d58ca
 
 [[projects]]
-  digest = "1:342378ac4dcb378a5448dd723f0784ae519383532f5e70ade24132c4c8693202"
   name = "gopkg.in/yaml.v2"
   packages = ["."]
-  pruneopts = "UT"
   revision = "5420a8b6744d3b0345ab293f6fcba19c978f1183"
   version = "v2.2.1"
 
 [solve-meta]
   analyzer-name = "dep"
   analyzer-version = 1
-<<<<<<< HEAD
-  inputs-digest = "59ad96ee2f804f82a1bc141edda582518ef5855b03051a0bc0b364c570519d3d"
-=======
-  input-imports = [
-    "github.com/Azure/azure-pipeline-go/pipeline",
-    "github.com/Azure/azure-storage-blob-go/2016-05-31/azblob",
-    "github.com/Azure/azure-storage-blob-go/2017-07-29/azblob",
-    "github.com/Azure/azure-storage-file-go/2017-07-29/azfile",
-    "github.com/JeffreyRichter/enum/enum",
-    "github.com/mitchellh/go-homedir",
-    "github.com/spf13/cobra",
-    "github.com/spf13/viper",
-    "gopkg.in/check.v1"
-  ]
->>>>>>> 947d58ca
+  inputs-digest = "c905cf6f2885f541f2a0437d28b149dac3f4a6bd7e273d1a8d86987019262e58"
   solver-name = "gps-cdcl"
   solver-version = 1